// Copyright (c) 2018-2019, Sylabs Inc. All rights reserved.
// This software is licensed under a 3-clause BSD license. Please consult the
// LICENSE.md file distributed with the sources of this project regarding your
// rights to use or distribute this software.

package cli

import (
	"context"
	"fmt"
	"os"
	"strings"

	ocitypes "github.com/containers/image/types"
	"github.com/spf13/cobra"
	library "github.com/sylabs/scs-library-client/client"
	"github.com/sylabs/singularity/docs"
	"github.com/sylabs/singularity/internal/pkg/build"
	"github.com/sylabs/singularity/internal/pkg/client/cache"
	ociclient "github.com/sylabs/singularity/internal/pkg/client/oci"
	libraryhelper "github.com/sylabs/singularity/internal/pkg/library"
	"github.com/sylabs/singularity/internal/pkg/oras"
	scs "github.com/sylabs/singularity/internal/pkg/remote"
	"github.com/sylabs/singularity/internal/pkg/sylog"
	"github.com/sylabs/singularity/internal/pkg/util/uri"
	"github.com/sylabs/singularity/pkg/build/types"
	net "github.com/sylabs/singularity/pkg/client/net"
	shub "github.com/sylabs/singularity/pkg/client/shub"
)

const (
	defaultPath = "/bin:/usr/bin:/sbin:/usr/sbin:/usr/local/bin:/usr/local/sbin"
)

func getCacheHandle() *cache.Handle {
	h, err := cache.NewHandle(os.Getenv(cache.DirEnv))
	if err != nil {
		sylog.Fatalf("failed to create an image cache handle: %s", err)
	}
	return h
}

// actionPreRun will run replaceURIWithImage and will also do the proper path unsetting
func actionPreRun(cmd *cobra.Command, args []string) {
	// backup user PATH
	userPath := strings.Join([]string{os.Getenv("PATH"), defaultPath}, ":")

	os.Setenv("USER_PATH", userPath)
	os.Setenv("PATH", defaultPath)

	// create an handle for the current image cache
	imgCache := getCacheHandle()
	if imgCache == nil {
		sylog.Fatalf("failed to create a new image cache handle")
	}

	replaceURIWithImage(imgCache, cmd, args)
}

func handleOCI(imgCache *cache.Handle, cmd *cobra.Command, u string) (string, error) {
	authConf, err := makeDockerCredentials(cmd)
	if err != nil {
		sylog.Fatalf("While creating Docker credentials: %v", err)
	}

	sysCtx := &ocitypes.SystemContext{
		OCIInsecureSkipTLSVerify:    noHTTPS,
		DockerInsecureSkipTLSVerify: noHTTPS,
		DockerAuthConfig:            authConf,
	}

	sum, err := ociclient.ImageSHA(u, sysCtx)
	if err != nil {
		return "", fmt.Errorf("failed to get SHA of %v: %v", u, err)
	}

	name := uri.GetName(u)
	imgabs := imgCache.OciTempImage(sum, name)

	if exists, err := imgCache.OciTempExists(sum, name); err != nil {
		return "", fmt.Errorf("unable to check if %v exists: %v", imgabs, err)
	} else if !exists {
		sylog.Infof("Converting OCI blobs to SIF format")
		b, err := build.NewBuild(
			u,
			build.Config{
				Dest:   imgabs,
				Format: "sif",
				Opts: types.Options{
					ImgCache:         imgCache,
					TmpDir:           tmpDir,
					NoTest:           true,
					NoHTTPS:          noHTTPS,
					DockerAuthConfig: authConf,
				},
			},
		)
		if err != nil {
			return "", fmt.Errorf("unable to create new build: %v", err)
		}

		if err := b.Full(); err != nil {
			return "", fmt.Errorf("unable to build: %v", err)
		}

		sylog.Verbosef("Image cached as SIF at %s", imgabs)
	}

	return imgabs, nil
}

<<<<<<< HEAD
func handleLibrary(imgCache *cache.Handle, u, libraryURL string) (string, error) {
=======
func handleOras(cmd *cobra.Command, u string) (string, error) {
	ociAuth, err := makeDockerCredentials(cmd)
	if err != nil {
		return "", fmt.Errorf("while creating docker credentials: %v", err)
	}

	_, ref := uri.Split(u)
	sum, err := oras.ImageSHA(ref, ociAuth)
	if err != nil {
		return "", fmt.Errorf("failed to get SHA of %v: %v", u, err)
	}

	imageName := uri.GetName(u)
	cacheImagePath := cache.OrasImage(sum, imageName)
	if exists, err := cache.OrasImageExists(sum, imageName); err != nil {
		return "", fmt.Errorf("unable to check if %v exists: %v", cacheImagePath, err)
	} else if !exists {
		sylog.Infof("Downloading image with ORAS")

		if err := oras.DownloadImage(cacheImagePath, ref, ociAuth); err != nil {
			return "", fmt.Errorf("unable to Download Image: %v", err)
		}

		if cacheFileHash, err := oras.ImageHash(cacheImagePath); err != nil {
			return "", fmt.Errorf("error getting ImageHash: %v", err)
		} else if cacheFileHash != sum {
			return "", fmt.Errorf("cached file hash(%s) and expected hash(%s) does not match", cacheFileHash, sum)
		}
	}

	return cacheImagePath, nil
}

func handleLibrary(u, libraryURL string) (string, error) {
>>>>>>> c5011b8e
	ctx := context.TODO()

	c, err := library.NewClient(&library.Config{
		AuthToken: authToken,
		BaseURL:   libraryURL,
	})
	if err != nil {
		return "", fmt.Errorf("unable to initialize client library: %v", err)
	}

	imageRef := libraryhelper.NormalizeLibraryRef(u)

	libraryImage, existOk, err := c.GetImage(ctx, imageRef)
	if err != nil {
		return "", err
	}
	if !existOk {
		return "", fmt.Errorf("image does not exist in the library: %s", imageRef)
	}

	imageName := uri.GetName("library://" + imageRef)
	imagePath := imgCache.LibraryImage(libraryImage.Hash, imageName)

	if exists, err := imgCache.LibraryImageExists(libraryImage.Hash, imageName); err != nil {
		return "", fmt.Errorf("unable to check if %v exists: %v", imagePath, err)
	} else if !exists {
		sylog.Infof("Downloading library image")

		if err = libraryhelper.DownloadImageNoProgress(ctx, c, imagePath, imageRef); err != nil {
			return "", fmt.Errorf("unable to Download Image: %v", err)
		}

		if cacheFileHash, err := library.ImageHash(imagePath); err != nil {
			return "", fmt.Errorf("Error getting ImageHash: %v", err)
		} else if cacheFileHash != libraryImage.Hash {
			return "", fmt.Errorf("Cached File Hash(%s) and Expected Hash(%s) does not match", cacheFileHash, libraryImage.Hash)
		}
	}

	return imagePath, nil
}

func handleShub(imgCache *cache.Handle, u string) (string, error) {
	imageName := uri.GetName(u)
	imagePath := imgCache.ShubImage("hash", imageName)

	exists, err := imgCache.ShubImageExists("hash", imageName)
	if err != nil {
		return "", fmt.Errorf("unable to check if %v exists: %v", imagePath, err)
	}
	if !exists {
		sylog.Infof("Downloading shub image")
		err := shub.DownloadImage(imagePath, u, true, noHTTPS)
		if err != nil {
			sylog.Fatalf("%v\n", err)
		}
	} else {
		sylog.Verbosef("Use image from cache")
	}

	return imagePath, nil
}

func handleNet(imgCache *cache.Handle, u string) (string, error) {
	refParts := strings.Split(u, "/")
	imageName := refParts[len(refParts)-1]
	imagePath := imgCache.NetImage("hash", imageName)

	exists, err := imgCache.NetImageExists("hash", imageName)
	if err != nil {
		return "", fmt.Errorf("unable to check if %v exists: %v", imagePath, err)
	}
	if !exists {
		sylog.Infof("Downloading network image")
		err := net.DownloadImage(imagePath, u, true)
		if err != nil {
			sylog.Fatalf("%v\n", err)
		}
	} else {
		sylog.Verbosef("Use image from cache")
	}

	return imagePath, nil
}

func replaceURIWithImage(imgCache *cache.Handle, cmd *cobra.Command, args []string) {
	// If args[0] is not transport:ref (ex. instance://...) formatted return, not a URI
	t, _ := uri.Split(args[0])
	if t == "instance" || t == "" {
		return
	}

	var image string
	var err error

	switch t {
	case uri.Library:
		sylabsToken(cmd, args) // Fetch Auth Token for library access

<<<<<<< HEAD
		image, err = handleLibrary(imgCache, args[0], handleActionRemote(cmd))
=======
		image, err = handleLibrary(args[0], handleActionRemote(cmd))
	case uri.Oras:
		image, err = handleOras(cmd, args[0])
>>>>>>> c5011b8e
	case uri.Shub:
		image, err = handleShub(imgCache, args[0])
	case ociclient.IsSupported(t):
		image, err = handleOCI(imgCache, cmd, args[0])
	case uri.HTTP:
		image, err = handleNet(imgCache, args[0])
	case uri.HTTPS:
		image, err = handleNet(imgCache, args[0])
	default:
		sylog.Fatalf("Unsupported transport type: %s", t)
	}

	if err != nil {
		sylog.Fatalf("Unable to handle %s uri: %v", args[0], err)
	}

	args[0] = image
}

// setVM will set the --vm option if needed by other options
func setVM(cmd *cobra.Command) {
	// check if --vm-ram or --vm-cpu changed from default value
	for _, flagName := range []string{"vm-ram", "vm-cpu"} {
		if flag := cmd.Flag(flagName); flag != nil && flag.Changed {
			// this option requires the VM setting to be enabled
			cmd.Flags().Set("vm", "true")
			return
		}
	}

	// since --syos is a boolean, it cannot be added to the above list
	if IsSyOS && !VM {
		// let the user know that passing --syos implictly enables --vm
		sylog.Warningf("The --syos option requires a virtual machine, automatically enabling --vm option.")
		cmd.Flags().Set("vm", "true")
	}
}

// returns url for library and sets auth token based on remote config
// defaults to https://library.sylabs.io
func handleActionRemote(cmd *cobra.Command) string {
	defaultURI := "https://library.sylabs.io"

	// if we can load config and if default endpoint is set, use that
	// otherwise fall back on regular authtoken and URI behavior
	endpoint, err := sylabsRemote(remoteConfig)
	if err == scs.ErrNoDefault {
		sylog.Warningf("No default remote in use, falling back to %v", defaultURI)
		return defaultURI
	} else if err != nil {
		sylog.Fatalf("Unable to load remote configuration: %v", err)
	}

	authToken = endpoint.Token
	endpointURI, err := endpoint.GetServiceURI("library")
	if err != nil {
		sylog.Warningf("Unable to get library service URI: %v", err)
		return defaultURI
	}
	return endpointURI
}

// ExecCmd represents the exec command
var ExecCmd = &cobra.Command{
	DisableFlagsInUseLine: true,
	TraverseChildren:      true,
	Args:                  cobra.MinimumNArgs(2),
	PreRun:                actionPreRun,
	Run: func(cmd *cobra.Command, args []string) {
		a := append([]string{"/.singularity.d/actions/exec"}, args[1:]...)
		setVM(cmd)
		if VM {
			execVM(cmd, args[0], a)
			return
		}
		execStarter(cmd, args[0], a, "")
	},

	Use:     docs.ExecUse,
	Short:   docs.ExecShort,
	Long:    docs.ExecLong,
	Example: docs.ExecExamples,
}

// ShellCmd represents the shell command
var ShellCmd = &cobra.Command{
	DisableFlagsInUseLine: true,
	TraverseChildren:      true,
	Args:                  cobra.MinimumNArgs(1),
	PreRun:                actionPreRun,
	Run: func(cmd *cobra.Command, args []string) {
		a := []string{"/.singularity.d/actions/shell"}
		setVM(cmd)
		if VM {
			execVM(cmd, args[0], a)
			return
		}
		execStarter(cmd, args[0], a, "")
	},

	Use:     docs.ShellUse,
	Short:   docs.ShellShort,
	Long:    docs.ShellLong,
	Example: docs.ShellExamples,
}

// RunCmd represents the run command
var RunCmd = &cobra.Command{
	DisableFlagsInUseLine: true,
	TraverseChildren:      true,
	Args:                  cobra.MinimumNArgs(1),
	PreRun:                actionPreRun,
	Run: func(cmd *cobra.Command, args []string) {
		a := append([]string{"/.singularity.d/actions/run"}, args[1:]...)
		setVM(cmd)
		if VM {
			execVM(cmd, args[0], a)
			return
		}
		execStarter(cmd, args[0], a, "")
	},

	Use:     docs.RunUse,
	Short:   docs.RunShort,
	Long:    docs.RunLong,
	Example: docs.RunExamples,
}

// TestCmd represents the test command
var TestCmd = &cobra.Command{
	DisableFlagsInUseLine: true,
	TraverseChildren:      true,
	Args:                  cobra.MinimumNArgs(1),
	PreRun:                actionPreRun,
	Run: func(cmd *cobra.Command, args []string) {
		a := append([]string{"/.singularity.d/actions/test"}, args[1:]...)
		setVM(cmd)
		if VM {
			execVM(cmd, args[0], a)
			return
		}
		execStarter(cmd, args[0], a, "")
	},

	Use:     docs.RunTestUse,
	Short:   docs.RunTestShort,
	Long:    docs.RunTestLong,
	Example: docs.RunTestExample,
}<|MERGE_RESOLUTION|>--- conflicted
+++ resolved
@@ -109,10 +109,7 @@
 	return imgabs, nil
 }
 
-<<<<<<< HEAD
-func handleLibrary(imgCache *cache.Handle, u, libraryURL string) (string, error) {
-=======
-func handleOras(cmd *cobra.Command, u string) (string, error) {
+func handleOras(imgCache *cache.Handle, cmd *cobra.Command, u string) (string, error) {
 	ociAuth, err := makeDockerCredentials(cmd)
 	if err != nil {
 		return "", fmt.Errorf("while creating docker credentials: %v", err)
@@ -125,8 +122,8 @@
 	}
 
 	imageName := uri.GetName(u)
-	cacheImagePath := cache.OrasImage(sum, imageName)
-	if exists, err := cache.OrasImageExists(sum, imageName); err != nil {
+	cacheImagePath := imgCache.OrasImage(sum, imageName)
+	if exists, err := imgCache.OrasImageExists(sum, imageName); err != nil {
 		return "", fmt.Errorf("unable to check if %v exists: %v", cacheImagePath, err)
 	} else if !exists {
 		sylog.Infof("Downloading image with ORAS")
@@ -145,8 +142,7 @@
 	return cacheImagePath, nil
 }
 
-func handleLibrary(u, libraryURL string) (string, error) {
->>>>>>> c5011b8e
+func handleLibrary(imgCache *cache.Handle, u, libraryURL string) (string, error) {
 	ctx := context.TODO()
 
 	c, err := library.NewClient(&library.Config{
@@ -246,13 +242,9 @@
 	case uri.Library:
 		sylabsToken(cmd, args) // Fetch Auth Token for library access
 
-<<<<<<< HEAD
 		image, err = handleLibrary(imgCache, args[0], handleActionRemote(cmd))
-=======
-		image, err = handleLibrary(args[0], handleActionRemote(cmd))
 	case uri.Oras:
-		image, err = handleOras(cmd, args[0])
->>>>>>> c5011b8e
+		image, err = handleOras(imgCache, cmd, args[0])
 	case uri.Shub:
 		image, err = handleShub(imgCache, args[0])
 	case ociclient.IsSupported(t):
