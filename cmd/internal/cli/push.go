// Copyright (c) 2018-2019, Sylabs Inc. All rights reserved.
// This software is licensed under a 3-clause BSD license. Please consult the
// LICENSE.md file distributed with the sources of this project regarding your
// rights to use or distribute this software.

package cli

import (
	"fmt"
	"os"

	"github.com/spf13/cobra"
	"github.com/sylabs/singularity/docs"
	"github.com/sylabs/singularity/internal/app/singularity"
	scs "github.com/sylabs/singularity/internal/pkg/remote"
	"github.com/sylabs/singularity/internal/pkg/sylog"
	"github.com/sylabs/singularity/internal/pkg/util/uri"
	"github.com/sylabs/singularity/pkg/cmdline"
)

var (
	// PushLibraryURI holds the base URI to a Sylabs library API instance
	PushLibraryURI string

	// unauthenticatedPush when true; will never ask to push a unsigned container
	unauthenticatedPush bool
)

// --library
var pushLibraryURIFlag = cmdline.Flag{
	ID:           "pushLibraryURIFlag",
	Value:        &PushLibraryURI,
	DefaultValue: "https://library.sylabs.io",
	Name:         "library",
	Usage:        "the library to push to",
	EnvKeys:      []string{"LIBRARY"},
}

// -U|--allow-unsigned
var pushAllowUnsignedFlag = cmdline.Flag{
	ID:           "pushAllowUnsignedFlag",
	Value:        &unauthenticatedPush,
	DefaultValue: false,
	Name:         "allow-unsigned",
	ShortHand:    "U",
	Usage:        "do not require a signed container",
	EnvKeys:      []string{"ALLOW_UNSIGNED"},
}

func init() {
	cmdManager.RegisterCmd(PushCmd)

	cmdManager.RegisterFlagForCmd(&pushLibraryURIFlag, PushCmd)
	cmdManager.RegisterFlagForCmd(&pushAllowUnsignedFlag, PushCmd)

	cmdManager.RegisterFlagForCmd(&actionDockerUsernameFlag, PushCmd)
	cmdManager.RegisterFlagForCmd(&actionDockerPasswordFlag, PushCmd)
}

// PushCmd singularity push
var PushCmd = &cobra.Command{
	DisableFlagsInUseLine: true,
	Args:                  cobra.ExactArgs(2),
	PreRun:                sylabsToken,
	Run: func(cmd *cobra.Command, args []string) {
		file, dest := args[0], args[1]

		transport, ref := uri.Split(dest)
		if transport == "" {
			sylog.Fatalf("bad uri %s", dest)
		}

		switch transport {
		case LibraryProtocol, "": // Handle pushing to a library
			handlePushFlags(cmd)

<<<<<<< HEAD
			err := singularity.LibraryPush(file, dest, authToken, PushLibraryURI, KeyServerURL, remoteWarning, unauthenticatedPush)
			if err == singularity.ErrLibraryUnsigned {
				fmt.Fprintf(os.Stderr, "\nUnable to verify your container! You REALLY should sign your container before pushing!\n")
				fmt.Fprintf(os.Stderr, "Stopping upload.\n")
				os.Exit(3)
			} else if err != nil {
				sylog.Fatalf("Unable to push image to library: %v", err)
=======
			// Push to library requires a valid authToken
			if authToken == "" {
				sylog.Fatalf("Couldn't push image to library: %v", remoteWarning)
			}

			if _, err := os.Stat(file); os.IsNotExist(err) {
				sylog.Fatalf("Unable to open: %v: %v", file, err)
			}

			if !unauthenticatedPush {
				// check if the container is signed
				imageSigned, err := signing.IsSigned(file, KeyServerURL, 0, false, authToken, true)
				if err != nil {
					// err will be: "unable to verify container: %v", err
					sylog.Warningf("%v", err)
				}

				// if its not signed, print a warning
				if !imageSigned {
					fmt.Printf("TIP: You can push unsigned images with 'singularity push -U %s'.\n", file)
					fmt.Printf("TIP: Learn how to sign your own containers by using 'singularity help sign'\n\n")
					sylog.Fatalf("Unable to upload container: unable to verify signature")
					os.Exit(3)
				}
			} else {
				sylog.Warningf("Skipping container verifying")
			}

			if err := client.UploadImage(file, dest, PushLibraryURI, authToken, "No Description"); err != nil {
				sylog.Fatalf("%v\n", err)
>>>>>>> d18a2a47
			}
		case OrasProtocol:
			ociAuth, err := makeDockerCredentials(cmd)
			if err != nil {
				sylog.Fatalf("Unable to make docker oci credentials: %s", err)
			}

			if err := singularity.OrasPush(file, ref, ociAuth); err != nil {
				sylog.Fatalf("Unable to push image to oci registry: %v", err)
			}
		}
	},

	Use:     docs.PushUse,
	Short:   docs.PushShort,
	Long:    docs.PushLong,
	Example: docs.PushExample,
}

func handlePushFlags(cmd *cobra.Command) {
	// if we can load config and if default endpoint is set, use that
	// otherwise fall back on regular authtoken and URI behavior
	endpoint, err := sylabsRemote(remoteConfig)
	if err == scs.ErrNoDefault {
		sylog.Warningf("No default remote in use, falling back to: %v", PushLibraryURI)
		sylog.Debugf("using default key server url: %v", KeyServerURL)
		return
	} else if err != nil {
		sylog.Fatalf("Unable to load remote configuration: %v", err)
	}

	authToken = endpoint.Token
	if !cmd.Flags().Lookup("library").Changed {
		uri, err := endpoint.GetServiceURI("library")
		if err != nil {
			sylog.Fatalf("Unable to get library service URI: %v", err)
		}
		PushLibraryURI = uri
	}

	uri, err := endpoint.GetServiceURI("keystore")
	if err != nil {
		sylog.Warningf("Unable to get library service URI: %v, defaulting to %s.", err, KeyServerURL)
		return
	}
	KeyServerURL = uri
}<|MERGE_RESOLUTION|>--- conflicted
+++ resolved
@@ -74,46 +74,14 @@
 		case LibraryProtocol, "": // Handle pushing to a library
 			handlePushFlags(cmd)
 
-<<<<<<< HEAD
 			err := singularity.LibraryPush(file, dest, authToken, PushLibraryURI, KeyServerURL, remoteWarning, unauthenticatedPush)
 			if err == singularity.ErrLibraryUnsigned {
-				fmt.Fprintf(os.Stderr, "\nUnable to verify your container! You REALLY should sign your container before pushing!\n")
-				fmt.Fprintf(os.Stderr, "Stopping upload.\n")
+				fmt.Printf("TIP: You can push unsigned images with 'singularity push -U %s'.\n", file)
+				fmt.Printf("TIP: Learn how to sign your own containers by using 'singularity help sign'\n\n")
+				sylog.Fatalf("Unable to upload container: unable to verify signature")
 				os.Exit(3)
 			} else if err != nil {
 				sylog.Fatalf("Unable to push image to library: %v", err)
-=======
-			// Push to library requires a valid authToken
-			if authToken == "" {
-				sylog.Fatalf("Couldn't push image to library: %v", remoteWarning)
-			}
-
-			if _, err := os.Stat(file); os.IsNotExist(err) {
-				sylog.Fatalf("Unable to open: %v: %v", file, err)
-			}
-
-			if !unauthenticatedPush {
-				// check if the container is signed
-				imageSigned, err := signing.IsSigned(file, KeyServerURL, 0, false, authToken, true)
-				if err != nil {
-					// err will be: "unable to verify container: %v", err
-					sylog.Warningf("%v", err)
-				}
-
-				// if its not signed, print a warning
-				if !imageSigned {
-					fmt.Printf("TIP: You can push unsigned images with 'singularity push -U %s'.\n", file)
-					fmt.Printf("TIP: Learn how to sign your own containers by using 'singularity help sign'\n\n")
-					sylog.Fatalf("Unable to upload container: unable to verify signature")
-					os.Exit(3)
-				}
-			} else {
-				sylog.Warningf("Skipping container verifying")
-			}
-
-			if err := client.UploadImage(file, dest, PushLibraryURI, authToken, "No Description"); err != nil {
-				sylog.Fatalf("%v\n", err)
->>>>>>> d18a2a47
 			}
 		case OrasProtocol:
 			ociAuth, err := makeDockerCredentials(cmd)
