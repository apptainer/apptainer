--- conflicted
+++ resolved
@@ -28,13 +28,19 @@
 	Usage:        "export a secret key",
 }
 
-<<<<<<< HEAD
+// -a|--armor
+var keyExportArmorFlag = cmdline.Flag{
+	ID:           "keyExportArmorFlag",
+	Value:        &armor,
+	DefaultValue: false,
+	Name:         "armor",
+	ShortHand:    "a",
+	Usage:        "ascii armored format",
+}
+
 func init() {
 	cmdManager.RegisterCmdFlag(&keyExportSecretFlag, KeyExportCmd)
-=======
-	KeyExportCmd.Flags().BoolVarP(&secretExport, "secret", "s", false, "export a secret key")
-	KeyExportCmd.Flags().BoolVarP(&armor, "armor", "a", false, "ascii armored format")
->>>>>>> 52daadc1
+	cmdManager.RegisterCmdFlag(&keyExportArmorFlag, KeyExportCmd)
 }
 
 // KeyExportCmd is `singularity key export` and exports a public or secret
