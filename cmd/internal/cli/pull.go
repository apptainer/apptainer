--- conflicted
+++ resolved
@@ -77,7 +77,6 @@
 	EnvKeys:      []string{"FORCE"},
 }
 
-<<<<<<< HEAD
 // --name
 var pullNameFlag = cmdline.Flag{
 	ID:           "pullNameFlag",
@@ -88,18 +87,14 @@
 	Usage:        "specify a custom image name",
 	EnvKeys:      []string{"NAME"},
 }
-=======
-	PullCmd.Flags().StringVar(&PullDir, "dir", "", "download images to the specific directory")
-	PullCmd.Flags().SetAnnotation("dir", "envkey", []string{"PULLDIR", "PULLFOLDER"})
->>>>>>> 86a489e2
-
-// --path
-var pullPathFlag = cmdline.Flag{
-	ID:           "pullPathFlag",
+
+// --dir
+var pullDirFlag = cmdline.Flag{
+	ID:           "pullDirFlag",
 	Value:        &PullDir,
 	DefaultValue: "",
-	Name:         "path",
-	Usage:        "download images to the provided path",
+	Name:         "dir",
+	Usage:        "download images to the specific directory",
 	EnvKeys:      []string{"PULLDIR", "PULLFOLDER"},
 }
 
@@ -143,7 +138,7 @@
 	cmdManager.RegisterFlagForCmd(&pullNameFlag, PullCmd)
 	cmdManager.RegisterFlagForCmd(&pullNoHTTPSFlag, PullCmd)
 	cmdManager.RegisterFlagForCmd(&pullTmpdirFlag, PullCmd)
-	cmdManager.RegisterFlagForCmd(&pullPathFlag, PullCmd)
+	cmdManager.RegisterFlagForCmd(&pullDirFlag, PullCmd)
 
 	cmdManager.RegisterFlagForCmd(&actionDockerUsernameFlag, PullCmd)
 	cmdManager.RegisterFlagForCmd(&actionDockerPasswordFlag, PullCmd)
