--- conflicted
+++ resolved
@@ -98,13 +98,13 @@
 	EnvKeys:      []string{"PULLDIR", "PULLFOLDER"},
 }
 
-<<<<<<< HEAD
-	PullCmd.Flags().BoolVarP(&unauthenticatedPull, "allow-unsigned", "U", false, "do not require a signed container")
-	PullCmd.Flags().SetAnnotation("allow-unsigned", "envkey", []string{"ALLOW_UNSIGNED"})
-
-	PullCmd.Flags().BoolVarP(&unauthenticatedPull, "allow-unauthenticated", "", false, "do not require a signed container")
-	PullCmd.Flags().Lookup("allow-unauthenticated").Hidden = true
-=======
+//<<<<<<< HEAD
+//	PullCmd.Flags().BoolVarP(&unauthenticatedPull, "allow-unsigned", "U", false, "do not require a signed container")
+//	PullCmd.Flags().SetAnnotation("allow-unsigned", "envkey", []string{"ALLOW_UNSIGNED"})
+//
+//	PullCmd.Flags().BoolVarP(&unauthenticatedPull, "allow-unauthenticated", "", false, "do not require a signed container")
+//	PullCmd.Flags().Lookup("allow-unauthenticated").Hidden = true
+//=======
 // --tmpdir
 var pullTmpdirFlag = cmdline.Flag{
 	ID:           "pullTmpdirFlag",
@@ -115,7 +115,8 @@
 	Usage:        "specify a temporary directory to use for build",
 	EnvKeys:      []string{"TMPDIR"},
 }
->>>>>>> 6df9dd4c
+
+//>>>>>>> upstream/master
 
 // --nohttps
 var pullNoHTTPSFlag = cmdline.Flag{
@@ -127,13 +128,24 @@
 	EnvKeys:      []string{"NOHTTPS"},
 }
 
-// -U|--allow-unauthenticated
+// -U|--allow-unsigned
+var pullAllowUnauthenticatedFlag = cmdline.Flag{
+	ID:           "pullAllowUnauthenticatedFlag",
+	Value:        &unauthenticatedPull,
+	DefaultValue: false,
+	Name:         "allow-unsigned",
+	ShortHand:    "U",
+	Usage:        "do not require a signed container",
+	EnvKeys:      []string{"ALLOW_UNSIGNED"},
+}
+
+// --allow-unauthenticated
 var pullAllowUnauthenticatedFlag = cmdline.Flag{
 	ID:           "pullAllowUnauthenticatedFlag",
 	Value:        &unauthenticatedPull,
 	DefaultValue: false,
 	Name:         "allow-unauthenticated",
-	ShortHand:    "U",
+	ShortHand:    "",
 	Usage:        "do not require a signed container",
 	EnvKeys:      []string{"ALLOW_UNAUTHENTICATED"},
 }
