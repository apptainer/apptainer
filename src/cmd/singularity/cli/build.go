--- conflicted
+++ resolved
@@ -20,12 +20,7 @@
 var (
 	remote    bool
 	remoteURL string
-<<<<<<< HEAD
-	authToken string
 	isJson    bool
-=======
-	json      bool
->>>>>>> 520625e8
 	sandbox   bool
 	writable  bool
 	force     bool
