/*
  Copyright (c) 2018, Sylabs, Inc. All rights reserved.

  This software is licensed under a 3-clause BSD license.  Please
  consult LICENSE file distributed with the sources of this project regarding
  your rights to use or distribute this software.
*/
package cli

import (
	"context"
	"fmt"
	"os"

	"github.com/singularityware/singularity/src/pkg/build"
	"github.com/singularityware/singularity/src/pkg/sylog"
	"github.com/spf13/cobra"
)

var (
	Remote    bool
	RemoteURL string
	AuthToken string
	Sandbox   bool
	Writable  bool
	Force     bool
	NoTest    bool
	Sections  []string
)

func init() {
	buildCmd.Flags().SetInterspersed(false)
	singularityCmd.AddCommand(buildCmd)

	buildCmd.Flags().BoolVarP(&Sandbox, "sandbox", "s", false, "Build image as sandbox format (chroot directory structure)")
	buildCmd.Flags().StringSliceVar(&Sections, "section", []string{}, "Only run specific section(s) of deffile")
	buildCmd.Flags().BoolVarP(&Writable, "writable", "w", false, "Build image as writable (SIF with writable internal overlay)")
	buildCmd.Flags().BoolVarP(&Force, "force", "f", false, "")
	buildCmd.Flags().BoolVarP(&NoTest, "notest", "T", false, "")
	buildCmd.Flags().BoolVarP(&Remote, "remote", "r", false, "Build image remotely")
	buildCmd.Flags().StringVar(&RemoteURL, "remote-url", "localhost:5050", "Specify the URL of the remote builder")
	buildCmd.Flags().StringVar(&AuthToken, "auth-token", "", "Specify the auth token for the remote builder")
}

// buildCmd represents the build command
var buildCmd = &cobra.Command{
	Use:  "build <image path> <build spec>",
	Args: cobra.ExactArgs(2),
	Run: func(cmd *cobra.Command, args []string) {
		var def build.Definition
		var b build.Builder
		var err error

		if silent {
			fmt.Println("Silent!")
		}

		if Sandbox {
			fmt.Println("Sandbox!")
		}

		if ok, err := build.IsValidURI(args[1]); ok && err == nil {
			// URI passed as arg[1]
			def, err = build.NewDefinitionFromURI(args[1])
			if err != nil {
				sylog.Fatalf("unable to parse URI %s: %v", args[1], err)
			}
		} else if !ok && err == nil {
			// Non-URI passed as arg[1]
			defFile, err := os.Open(args[1])
			if err != nil {
				sylog.Fatalf("unable to open file %s: %v", args[1], err)
			}
			defer defFile.Close()

			def, err = build.ParseDefinitionFile(defFile)
			if err != nil {
				sylog.Fatalf("failed to parse definition file %s: %v", args[1], err)
			}
		} else {
			sylog.Fatalf("unable to parse %s: %v", args[1], err)
		}

		if Remote {
<<<<<<< HEAD
			b = build.NewRemoteBuilder(args[0], def, false, RemoteURL)
=======
			b = build.NewRemoteBuilder(args[0], def, false, RemoteURL, AuthToken)

>>>>>>> c071ed16
		} else {
			b, err = build.NewSifBuilder(args[0], def)
			if err != nil {
				sylog.Fatalf("failed to create SifBuilder object: %v", err)
			}
		}

<<<<<<< HEAD
		if err := b.Build(); err != nil {
			sylog.Fatalf("failed to build image: %v", err)
=======
		if err := b.Build(context.TODO()); err != nil {
			fmt.Println("Failed to build image: ", err)
			os.Exit(1)
>>>>>>> c071ed16
		}
	},
	TraverseChildren: true,
}<|MERGE_RESOLUTION|>--- conflicted
+++ resolved
@@ -82,12 +82,7 @@
 		}
 
 		if Remote {
-<<<<<<< HEAD
-			b = build.NewRemoteBuilder(args[0], def, false, RemoteURL)
-=======
 			b = build.NewRemoteBuilder(args[0], def, false, RemoteURL, AuthToken)
-
->>>>>>> c071ed16
 		} else {
 			b, err = build.NewSifBuilder(args[0], def)
 			if err != nil {
@@ -95,14 +90,8 @@
 			}
 		}
 
-<<<<<<< HEAD
-		if err := b.Build(); err != nil {
+		if err := b.Build(context.TODO()); err != nil {
 			sylog.Fatalf("failed to build image: %v", err)
-=======
-		if err := b.Build(context.TODO()); err != nil {
-			fmt.Println("Failed to build image: ", err)
-			os.Exit(1)
->>>>>>> c071ed16
 		}
 	},
 	TraverseChildren: true,
