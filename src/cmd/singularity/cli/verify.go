--- conflicted
+++ resolved
@@ -52,7 +52,6 @@
 }
 
 func doVerifyCmd(cpath, url string) error {
-<<<<<<< HEAD
 	if sifGroupID != 0 && sifDescID != 0 {
 		return fmt.Errorf("only one of -i or -g may be set")
 	}
@@ -66,12 +65,5 @@
 		id = sifDescID
 	}
 
-	if err := signing.Verify(cpath, url, id, isGroup, authToken); err != nil {
-		return err
-	}
-
-	return nil
-=======
-	return signing.Verify(cpath, url, authToken)
->>>>>>> d338693c
+	return signing.Verify(cpath, url, id, isGroup, authToken)
 }