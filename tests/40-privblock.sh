#!/bin/bash
#
# Copyright (c) 2017, Michael W. Bauer. All rights reserved.
# Copyright (c) 2017, Gregory M. Kurtzer. All rights reserved.
#
# "Singularity" Copyright (c) 2016, The Regents of the University of California,
# through Lawrence Berkeley National Laboratory (subject to receipt of any
# required approvals from the U.S. Dept. of Energy).  All rights reserved.
#
# This software is licensed under a customized 3-clause BSD license.  Please
# consult LICENSE file distributed with the sources of this project regarding
# your rights to use or distribute this software.
#
# NOTICE.  This Software was developed under funding from the U.S. Department of
# Energy and the U.S. Government consequently retains certain rights. As such,
# the U.S. Government has been granted for itself and others acting on its
# behalf a paid-up, nonexclusive, irrevocable, worldwide license in the Software
# to reproduce, distribute copies to the public, prepare derivative works, and
# perform publicly and display publicly, and to permit other to do so.
#
#


. ./functions

test_init "Checking escalation block"



CONTAINER="$SINGULARITY_TESTDIR/container.img"

stest 0 sudo singularity build "$CONTAINER" docker://centos:7
stest 0 singularity exec "$CONTAINER" true
stest 1 singularity exec "$CONTAINER" false

# Checking no new privs with capabilities
<<<<<<< HEAD
stest 1 sudo singularity exec "$CONTAINER" ping localhost -c 1
stest 0 sudo singularity exec --keep-privs "$CONTAINER" ping localhost -c 1
stest 1 singularity exec "$CONTAINER" ping localhost -c 1
=======
stest 0 sudo singularity exec "$CONTAINER" chsh -s /bin/sh
stest 1 singularity exec "$CONTAINER" chsh -s /bin/sh
>>>>>>> e92fc6a8

stest 0 sudo singularity exec "$CONTAINER" mknod -m 600 /test-null c 1 3
stest 1 sudo singularity exec --no-privs "$CONTAINER" mknod -m 600 /test-null c 1 3

stest 0 sudo singularity exec "$CONTAINER" mount -B /etc /mnt
stest 1 sudo singularity exec --no-privs "$CONTAINER" mount -B /etc /mnt

test_cleanup
<|MERGE_RESOLUTION|>--- conflicted
+++ resolved
@@ -34,14 +34,8 @@
 stest 1 singularity exec "$CONTAINER" false
 
 # Checking no new privs with capabilities
-<<<<<<< HEAD
-stest 1 sudo singularity exec "$CONTAINER" ping localhost -c 1
-stest 0 sudo singularity exec --keep-privs "$CONTAINER" ping localhost -c 1
-stest 1 singularity exec "$CONTAINER" ping localhost -c 1
-=======
 stest 0 sudo singularity exec "$CONTAINER" chsh -s /bin/sh
 stest 1 singularity exec "$CONTAINER" chsh -s /bin/sh
->>>>>>> e92fc6a8
 
 stest 0 sudo singularity exec "$CONTAINER" mknod -m 600 /test-null c 1 3
 stest 1 sudo singularity exec --no-privs "$CONTAINER" mknod -m 600 /test-null c 1 3
