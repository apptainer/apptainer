--- conflicted
+++ resolved
@@ -1,14 +1,11 @@
-<<<<<<< HEAD
 // Copyright (c) 2021 Apptainer a Series of LF Projects LLC
 //   For website terms of use, trademark policy, privacy policy and other
 //   project policies see https://lfprojects.org/policies
-=======
 // Copyright (c) 2021, Sylabs Inc. All rights reserved.
 // This software is licensed under a 3-clause BSD license. Please consult the
 // LICENSE.md file distributed with the sources of this project regarding your
 // rights to use or distribute this software.package singularity
 
->>>>>>> 384f570e
 package singularity
 
 import (
