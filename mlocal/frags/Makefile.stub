--- conflicted
+++ resolved
@@ -141,11 +141,7 @@
 test:
 	@echo " TEST sudo go test"
 	$(V)export CGO_CPPFLAGS="$(cgo_CPPFLAGS)" CGO_LDFLAGS="$(cgo_LDFLAGS)" && \
-<<<<<<< HEAD
-		cd $(SOURCEDIR) && sudo -E `which go` test -count=1 -tags "$(go_TAG)" -cover -race -timeout 240s ./...
-=======
 		cd $(SOURCEDIR) && sudo -E `which go` test -count=1 -tags "$(go_TAG)" -cover -race ./...
->>>>>>> df07c5d5
 	@echo "       PASS"
 
 .PHONY: testall
