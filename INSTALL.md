# Installing Apptainer

Since you are reading this from the Apptainer source code, it will be assumed
that you are building/compiling from source.

Apptainer packages are available for various Linux distributions, but may not
always be up-to-date with the latest source release version.

For full instructions on installation, including building RPMs,
installing pre-built EPEL packages etc. please check the
[installation section of the admin guide](https://apptainer.org/docs/admin/main/installation.html).

## Install system dependencies

You must first install development tools and libraries to your host.

On Debian-based systems, including Ubuntu:

```sh
# Ensure repositories are up-to-date
sudo apt-get update
# Install debian packages for dependencies
sudo apt-get install -y \
    build-essential \
    libseccomp-dev \
    pkg-config \
    squashfs-tools \
    cryptsetup \
    curl wget git
```

On CentOS/RHEL:

```sh
# Install basic tools for compiling
sudo yum groupinstall -y 'Development Tools'
# Ensure EPEL repository is available
sudo yum install -y epel-release
# Install RPM packages for dependencies
sudo yum install -y \
    libseccomp-devel \
    squashfs-tools \
    cryptsetup \
    wget git
```

On SLE/openSUSE

```sh
# Install RPM packages for dependencies
sudo zypper install -y \
  libseccomp-devel \
  libuuid-devel \
  openssl-devel \
  cryptsetup sysuser-tools \
  gcc go
```

## Install Go

Apptainer is written in Go, and may require a newer version of Go than is
available in the repositories of your distribution. We recommend installing the
latest version of Go from the [official binaries](https://golang.org/dl/).

First, download the Go tar.gz archive to `/tmp`, then extract the archive to
`/usr/local`.

_**NOTE:** if you are updating Go from a older version, make sure you remove
`/usr/local/go` before reinstalling it._

```sh
export GOVERSION=1.17.6 OS=linux ARCH=amd64  # change this as you need

wget -O /tmp/go${GOVERSION}.${OS}-${ARCH}.tar.gz \
  https://dl.google.com/go/go${GOVERSION}.${OS}-${ARCH}.tar.gz
sudo tar -C /usr/local -xzf /tmp/go${GOVERSION}.${OS}-${ARCH}.tar.gz
```

Finally, add `/usr/local/go/bin` to the `PATH` environment variable:

```sh
echo 'export PATH=$PATH:/usr/local/go/bin' >> ~/.bashrc
source ~/.bashrc
```

## Install golangci-lint

If you will be making changes to the source code, and submitting PRs, you should
install `golangci-lint`, which is the linting tool used in the Apptainer
project to ensure code consistency.

Every pull request must pass the `golangci-lint` checks, and these will be run
automatically before attempting to merge the code. If you are modifying
Apptainer and contributing your changes to the repository, it's faster to run
these checks locally before uploading your pull request.

In order to download and install the latest version of `golangci-lint`, you can
run:

<!-- markdownlint-disable MD013 -->

```sh
curl -sSfL https://raw.githubusercontent.com/golangci/golangci-lint/master/install.sh | sh -s -- -b $(go env GOPATH)/bin v1.43.0
```

<!-- markdownlint-enable MD013 -->

Add `$(go env GOPATH)` to the `PATH` environment variable:

```sh
echo 'export PATH=$PATH:$(go env GOPATH)/bin' >> ~/.bashrc
source ~/.bashrc
```

## Clone the repo

With the adoption of Go modules you no longer need to clone the Apptainer
repository to a specific location.

Clone the repository with `git` in a location of your choice:

```sh
git clone https://github.com/apptainer/apptainer.git
cd apptainer
```

By default your clone will be on the `main` branch which is where development
of Apptainer happens.
To build a specific version of Apptainer, check out a
[release tag](https://github.com/apptainer/apptainer/tags) before compiling,
for example:

```sh
git checkout v3.8.5
```

## Compiling Apptainer

You can configure, build, and install Apptainer using the following commands:

```sh
./mconfig
cd ./builddir
make
sudo make install
```

And that's it! Now you can check your Apptainer version by running:

```sh
apptainer --version
```

The `mconfig` command accepts options that can modify the build and installation
of Apptainer. For example, to build in a different folder and to set the
install prefix to a different path:

```sh
./mconfig -b ./buildtree -p /usr/local
```

See the output of `./mconfig -h` for available options.

## Building & Installing from an RPM

On a RHEL / CentOS / Fedora machine you can build an Apptainer into an rpm
package, and install it from the rpm. This is useful if you need to install
Apptainer across multiple machines, or wish to manage all software via
`yum/dnf`.

To build the rpm, in addition to the
[dependencies](#install-system-dependencies),
install `rpm-build`, `wget`, and `golang`:

```sh
sudo yum install -y rpm-build wget golang
```

The rpm build will use the OS distribution or EPEL version of Go,
or it will use a different installation of Go, whichever is first in $PATH.
If the first `go` found in $PATH is too old (as it currently is for
example on RHEL7 / CentOS7),
then the rpm build uses that older version to compile the newer go
toolchain from source.
This mechanism is necessary for rpm build systems that do not allow
downloading anything from the internet.
In order to make use of this mechanism, use the `mconfig --only-rpm` option
to skip the minimum version check.
`mconfig` will then create a `.spec` file that looks for a go source
tarball in the rpm build's current directory.
Download the tarball like this:

```sh
wget https://dl.google.com/go/go$(scripts/get-min-go-version).src.tar.gz
```

Download the latest
[release tarball](https://github.com/apptainer/apptainer/releases)
and use it to install the RPM like this:

<!-- markdownlint-disable MD013 -->

```sh
<<<<<<< HEAD
VERSION=1.0.0-rc.1  # this is the apptainer version, change as you need
=======
VERSION=1.0.0-rc.2  # this is the apptainer version, change as you need
>>>>>>> 0df34c93
# Fetch the source
wget https://github.com/apptainer/apptainer/releases/download/v${VERSION}/apptainer-${VERSION}.tar.gz
# Build the rpm from the source tar.gz
rpmbuild -tb apptainer-${VERSION}.tar.gz
# Install Apptainer using the resulting rpm
sudo rpm -Uvh ~/rpmbuild/RPMS/x86_64/apptainer-$(echo $VERSION|tr - \~)-1.el7.x86_64.rpm
# (Optionally) Remove the build tree and source to save space
rm -rf ~/rpmbuild apptainer-${VERSION}*.tar.gz
```

<!-- markdownlint-enable MD013 -->

Alternatively, to build an RPM from the latest main you can
[clone the repo as detailed above](#clone-the-repo).
Then use the `rpm` make target to build Apptainer as an rpm package,
for example like this if you already have a new enough golang first
in your PATH:

<!-- markdownlint-disable MD013 -->

```sh
<<<<<<< HEAD
VERSION=1.0.0-rc.1  # this is the latest apptainer version, change as you need
=======
VERSION=1.0.0-rc.2  # this is the latest apptainer version, change as you need
>>>>>>> 0df34c93
./mconfig
make -C builddir rpm
sudo rpm -ivh ~/rpmbuild/RPMS/x86_64/apptainer-$(echo $VERSION|tr - \~)*.x86_64.rpm 
```

<!-- markdownlint-enable MD013 -->

By default, the rpm will be built so that Apptainer is installed in
standard Linux paths under ``/``.

To build an rpm with an alternative install prefix set RPMPREFIX on the make
step, for example:

```sh
make -C builddir rpm RPMPREFIX=/opt/apptainer
```

For more information on installing/updating/uninstalling the RPM, check out our
[admin docs](https://apptainer.org/docs/admin/main/admin_quickstart.html).

## Debian Package

Information on how to build a Debian package can be found in
[dist/debian/DEBIAN_PACKAGE.md](dist/debian/DEBIAN_PACKAGE.md).

## Run E2E tests

The test suite is heavily relying on Docker Hub registry, since the introduction
of the rate pull limit, developers can quickly hit the quota limit leading to
the e2e tests randomly failed.

There is two possible approaches to minimize/avoid that:

1. if you have an account on Docker Hub you can specify and export your
credentials via environment variables `E2E_DOCKER_USERNAME` and
`E2E_DOCKER_PASSWORD` before running the test suite, however if you have
a free account the quota limit is simply doubled and may not work for you
2. or you can run a local pull through cache registry and use
`E2E_DOCKER_MIRROR`/`E2E_DOCKER_MIRROR_INSECURE` environment variables

### Run a local pull through cache registry

The most straightforward way to run it is to run in a terminal:

```sh
mkdir -p $HOME/.cache/registry
apptainer run --env REGISTRY_HTTP_ADDR=127.0.0.1:5001 \
                --env REGISTRY_PROXY_REMOTEURL=https://registry-1.docker.io \
                --bind $HOME/.cache/registry:/var/lib/registry \
                docker://registry:2.7
```

And run the test suite in another terminal:

```sh
export E2E_DOCKER_MIRROR=127.0.0.1:5001
export E2E_DOCKER_MIRROR_INSECURE=true
make -C builddir e2e-test
```<|MERGE_RESOLUTION|>--- conflicted
+++ resolved
@@ -201,11 +201,7 @@
 <!-- markdownlint-disable MD013 -->
 
 ```sh
-<<<<<<< HEAD
-VERSION=1.0.0-rc.1  # this is the apptainer version, change as you need
-=======
 VERSION=1.0.0-rc.2  # this is the apptainer version, change as you need
->>>>>>> 0df34c93
 # Fetch the source
 wget https://github.com/apptainer/apptainer/releases/download/v${VERSION}/apptainer-${VERSION}.tar.gz
 # Build the rpm from the source tar.gz
@@ -227,11 +223,7 @@
 <!-- markdownlint-disable MD013 -->
 
 ```sh
-<<<<<<< HEAD
-VERSION=1.0.0-rc.1  # this is the latest apptainer version, change as you need
-=======
 VERSION=1.0.0-rc.2  # this is the latest apptainer version, change as you need
->>>>>>> 0df34c93
 ./mconfig
 make -C builddir rpm
 sudo rpm -ivh ~/rpmbuild/RPMS/x86_64/apptainer-$(echo $VERSION|tr - \~)*.x86_64.rpm 
