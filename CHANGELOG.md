# Apptainer Changelog

The Singularity Project has been
[adopted by the Linux Foundation](https://www.linuxfoundation.org/press-release/new-linux-foundation-project-accelerates-collaboration-on-container-systems-between-enterprise-and-high-performance-computing-environments/)
and re-branded as Apptainer.
For older changes see the [archived Singularity change log](https://github.com/apptainer/singularity/blob/release-3.8/CHANGELOG.md).

<<<<<<< HEAD
## v1.5.x changes

- Record image digest metadata (sha256 from `RepoDigests`), for OCI registry images.
  Also add the image name (ref) of the image from "docker", with registry and tag.
  This is useful for traceability, when using `docker.io` or a tag like `latest`.
  Unfortunately the feature does not work with "docker-archive" or "docker-daemon".
- Change the default `arm` variant to `v7`, and stop using the GOARM environment
  variable. The variables GOOS, GOARCH and GOARM are only used when building.
- Add new bootstrap `buildkit:` (and `buildkit:` URL) for building SIF images
  directly from Dockerfile, without having to use Docker/Podman but only BuildKit.
  The full buildkit log file is included in the image, for traceability.
  It is also showed on the console, as a progress update while building.
- Add support for selective mounting of Intel(R) Gaudi accelerators.
  This feature is only for use in combination with a minimal `/dev` directory,
  selected either with the `--contain` flag or by configuring `mount dev`
  with the `minimal` option; otherwise all the devices are available.
  This feature is enabled via the `--intel-hpu` option and by specifying the
  `HABANA_VISIBLE_DEVICES` environment variable, which should contain
  a comma-separated list of device IDs (e.g., `"1,2,3"`) or "all" to
  import all of them.  The default if `HABANA_VISIBLE_DEVICES` is not
  set is "all".
- debugsource rpms are now generated in addition to debuginfo rpms on
  RHEL-derived and Fedora operating systems.

## v1.4.x changes

Changes since 1.4.1

Additional .deb packages have been added to the release assets that
include the label "trixie+" to indicate that they are for installing on
Debian 13 or later.  Those packages are necessary to work with the new
libfuse3 library in Debian 13.  They also support libsubid, unlike the
default packages because they are built on Debian 11 which doesn't have
that library.

- Restore looking for registry mirrors in `/etc/containers/registry.conf`
  and related files.  This had been inadvertently dropped beginning in 1.4.0.
- Fix use of the image cache, when the home directory contains `@` characters.
  Previously it would assume that it was the start of a digest in the oci-dir.
- Add support of automatic triggering of Ubuntu PPA builds.
- Fix the signature verification failure for unsigned images.
=======
## v1.4.2 - \[2025-07-07\]

- Restore looking for registry mirrors in `/etc/containers/registry.conf`
  and related files.  This had been inadvertently dropped beginning in 1.4.0.
- Fix use of the image cache when the home directory contains `@` characters.
  Previously it would assume that it was the start of a digest in the oci-dir.
- Fix signature verification failures on unsigned images.
- Add additional `.deb` packages to the release assets that include the label
  `trixie+` to indicate that they are for installing on Debian 13 or later.
  Those packages are necessary to work with the new libfuse3 library in Debian
  13.  They also support libsubid, unlike the default packages because they are
  built on Debian 11 which doesn't have that library.
- Add automatic triggering of Ubuntu PPA builds whenever there's a new
  apptainer release.
>>>>>>> 699be424

## v1.4.1 - \[2025-05-14\]

- Fix the use of libsubid which had been broken by the revision applied in
  1.4.0-rc.2.
- Fix a bug introduced in 1.4.0 that caused arm64 to be mis-converted to arm64v8
  and resulted in a failure when pulling OCI containers.
- Fix user database lookup in master process preventing instance from starting
  correctly on systems using winbind.
- Update minimum go version to 1.23.6 now that it is current in el8 & el9.
- Check for existence of `/run/systemd/system` when verifying cgroups can be
  used via systemd manager.
- Compile gocryptfs with the default `GOAMD64` microarchitecture of the go
  compiler instead of always using `GOAMD64=v2`.
  The default value in the upstream go compiler is `GOAMD64=v1`, to work with
  older CPUs, although it can have a cost in performance on newer CPUs.
  It is still possible to set `GOAMD64` to a newer microarchitecture (v2+).
  For instance RHEL 9 uses v2 and RHEL 10 uses v3 as their default values.
- Add a clear error message if someone tries to use privileged network options
  while not using setuid mode.
- Allow multi-arch oci-archive files that have a nested index with the manifest.
  This is the default format (both for Docker and OCI) when using `nerdctl save`.
- Test if docker-archive is actually an oci-archive (since Docker version 25),
  and if it is oci then use the OCI parser to avoid bugs in the Docker parser.
  Save the daemon-daemon references to a temporary docker-archive, to benefit
  from the same improvements also for those references. Parse as oci-archive.

## v1.4.0 - \[2025-03-18\]

Changes since 1.3.6

### New Features & Functionality

- Add support for libsubid, when available at compile time.  This
  library enables central management of subuid and subgid mappings and
  typically comes as part of the shadow-utils package, possibly as
  a shadow-utils-subid subpackage.
- Add new build option `--mksquashfs-args` to pass additional arguments
  to the mksquashfs command when building SIF files.  If a compression
  method other than gzip is selected, the SIF file might not work with
  older installations of Apptainer or Singularity, so an INFO message
  about that is printed.  On the other hand, an INFO message that was
  printed (twice) when running an image with non-gzip compression has
  been removed.
- Expand the build instructions for squashfuse and apptainer packaging to
  include the libraries needed for maximum support of compression algorithms
  by squashfuse_ll.
- If the `mksquashfs` version is new enough (version 4.6 or later),
  then show a percentage progress bar (with ETA) during SIF creation
  in the default log level.
  If the mksquashfs version is older, then in verbose or debug log level
  show the output of mksquashfs with its own progress bar.
- Include a bundled copy of squashfs-tools to make the progress bar
  available and to ensure that all compression types are available.
  This includes the programs `mksquashfs` and `unsquashfs`.
- Statistics are now normally available for instances that are
  started by non-root users on cgroups v2 systems.  
  The instance will be started in the current cgroup.  Information
  about configuration issues that prevent collection of statistics are
  displayed as INFO messages by default.
- Add a `dnf` definition file bootstrap option as an alias to the `yum`
  bootstrap option.
- Add a --sandbox option to apptainer pull.
- Add configuration file binding to the `--nv` option.  Files that are
  recognized in the NVIDIA Container Toolkit, including files for EGL ICD,
  were added to the default `nvliblist.conf`.
- It is now possible to use multiple environment variable files using the
  --env-file flag. Files can be specified as a comma-separated list or by
  using the flag multiple times. Variables defined in later files take
  precedence over earlier files.
- The `registry login` and `registry logout` commands now support a `--authfile
  <path>` option, which causes OCI credentials to be written to / removed from
  a custom file located at `<path>` instead of the default location
  (`$HOME/.apptainer/docker-config.json`). The commands `pull`, `push`, `run`,
  `exec`, `shell` and `instance start` can now also be passed a `--authfile
  <path>` option, to read OCI registry credentials from this custom file.
- A new `--netns-path` option takes a path to a network namespace to join when
  starting a container. The `root` user may join any network namespace. An
  unprivileged user can only join a network namespace specified in the new
  `allow netns paths` directive in `apptainer.conf`, if they are also listed
  in `allow net users` / `allow net groups` and apptainer is installed with
  setuid privileges. Not supported with `--fakeroot`.
- `apptainer.conf` now accepts setting the following options:
  - `allow ipc ns` -- Default value is `yes`; when set to `no`, it will disable
    the use of the `--ipc` flag.
  - `allow uts ns` --  Default value is `yes`; when set to `no`, it will
    invalidate the use of the `--uts` and `--hostname` flags.
  - `allow user ns` --  Default value is `yes`; when set to `no`, it will
    disable creation of user namespaces.  Note that this will prevent
    execution of containers with the `--userns` or `--fakeroot` flags and
    with unprivileged installations of Apptainer.
- Add automated tests for OpenSUSE Leap and Tumbleweed and Debian Bookworm.

### Changed defaults / behaviours

- Label the starter process seen in `ps` with the image filename,
  for example: `Apptainer runtime parent: example.sif`.
- Remove runtime and compute libraries from `rocmliblist.conf`.
  They should instead be provided by the container image.
- Allow overriding the build architecture with `--arch` and
  `--arch-variant`, to build images for another architecture
  than the current host arch. This requires that the host has
  been set up to support multiple architectures (binfmt_misc).
- Complete the previously partial support for the `riscv64` architecture.
- Show a warning message if changing directory to the cwd fails, instead
  of silently switching to the home directory or `/`.
- Write starter messages to stderr when an instance fails to start.
  Previously they were incorrectly written to stdout.
- Skip attempting to bind inaccessible mount points when handling the
  `mount hostfs = yes` configuration option.
- Make binary builds more reproducible by deriving the GNU build ID
  from the Go build ID instead of using a randomly generated one.
- Fix storage of credentials for `docker.io` to behave the same as for
  `index.docker.io`.
- Change message log level from warning to debug when environment variables
  set inside a container or by APPTAINERENV have a different value than the
  environment variable on the host.
- Change the default message level from silent to the normal level in
  the nested apptainer that executes a build's %post section,
  and suppress an unnecessary warning message.
- Ignore invalid environment variables when pulling oci/docker containers.
- Improve documentation for `remote list` command.
- Removing the little-known `fakerootcallback` functionality.
- Update the default pacman `confURL` for `Bootstrap: arch` container builds.
- Update the bundled fuse programs to their latest releases.
- A go version of at least 1.22 is now required to build from source.

### Bug fixes

- Fix the `mconfig -s` option to build the apptainer and starter
  binaries statically as documented.
- Fix the Makefile generated by `mconfig -b` to work when the selected build
  directory is not a subdirectory of the apptainer source code.
- `%files from` in a definition file will now correctly copy symlinks that
  point to a target above the destination directory but inside the destination
  stage root filesystem.
- Fixed typo in `nvliblist.conf` (`libnvoptix.so.1` -> `libnvoptix.so`).
- Avoid timeouts when cleaning up from building gocryptfs-encrypted SIF files.
- Fix bug that prevented build with `--passphrase` or `--pem-path` but
  without `--encrypt` from implying fakeroot.
- Fix hang when copying files between build stages while using suid mode
  without user namespaces.
- Fix running and building containers of different architectures
  than the host via binfmt_misc when using rootless fakeroot.
- Fix `target: no such file or directory` error when extracting
  layers from certain OCI images that manipulate hard links across layers.
- Fix the crash that happened when executing a privilege-encrypted container
  as root.

### Internal

- Refactor image arch variation using go-containerregistry's platform.
- A test mksquashfs is no longer done when building SIF files.  That
  used to be done every build to verify that squashfs tools were new
  enough to support the `-comp gzip` option.

## v1.3.6 - \[2024-12-02\]

- Avoid using kernel overlayfs when the lower layer is a sandbox on an
  incompatible filesystem type such as GPFS or Lustre.  For those cases
  use fuse-overlayfs instead.  This fixes a regression introduced in
  1.3.0.  The regression didn't much impact Lustre because kernel
  overlayfs refused to try to use it and Apptainer proceeded to use
  fuse-overlayfs anyway, but with GPFS the kernel overlayfs allowed
  mounting but returned stale file handle errors.

## v1.3.5 - \[2024-10-30\]

- Fix a regression introduced in 1.3.4 that overwrote existing standard
  `/.singularity.d` files such as `runscript` in container images even
  if they had been modified.
- Skip attempting to bind inaccessible mount points when handling the
  `mount hostfs = yes` configuration option.
- Support parsing nested variables defined inside `%arguments` section of
  definition files.
- Ignore invalid environment variables when pulling oci/docker containers.

## v1.3.4 - \[2024-09-04\]

- Fixed sif-embedded overlay partitions for containers that are larger
  than 2 gigabytes.
- Fixed the apparmor profile that was added in v1.3.3 but didn't work.
  An apparmor profile is applied in all Debian-based apptainer packaging,
  but is only needed to enable user namespaces for apptainer on a
  default-configured Ubuntu 23.10 or newer.
- Fixed the failure when starting apptainer with `instance --fakeroot`.
- `apptainer build -B ...` can now be used to mount custom resolv.conf
  and hosts files from non-standard outside locations. This can be
  used to run `apptainer build` in a nix-build sandbox that has no
  /etc/resolv.conf.
- Fixed failing builds from local images that have symbolic links for paths
  that are part of the base container environment (e.g. /var/tmp -> /tmp).
- Show info messages suggesting to use `enable underlay = preferred` or
  the `--underlay` flag when overlay is implied for bind mounts but the
  kernel is too old to support fuse mounts in user namespaces and so
  tries to use fusermount.
- When someone uses a `yum` bootstrap to build a container without using
  subuid-based fakeroot or root, warn that it is unlikely to work.
- Allow a writable `--overlay` to be used with `--nvccli` instead of
  `--writable-tmpfs`.
- If an error "no descriptor found for reference" is seen while getting
  an oci container, retry the operation up to five times.
- Make fakeroot Recommended for SUSE rpms instead of Required.
- Allow bind mounts onto existing files on r/o NFS filesystems.
- If an error is seen in the %post section when building a container
  using fakeroot mode 3 (with the fakeroot command) then show a message
  suggesting using `--ignore-fakeroot-command` and referring to the
  documentation about how to install and use it inside the container
  definition file.
- Show a more helpful error message when using fakeroot in suid mode
  and there's an /etc/subuid mapping even though user namespaces are
  not available (user namespaces are required for /etc/subuid mapping).

## v1.3.3 - \[2024-07-03\]

- Updated the minimum golang version to 1.21.
- Removed support for EL7.
- Added libcudadebugger.so to nvliblist.conf to support cuda-gdb in CUDA 12+.
- Ensure opened/kept file descriptors in stage 1 are not closed during the Go
  garbage collection to avoid "bad file descriptor" errors at startup.
- Fixed a segmentation violation issue when running Apptainer checkpoint.
- Added apparmor profiles for ubuntu 24.04 or higher distros.
- Fixed an issue that Apptainer won't read default docker credentials.

## v1.3.2 - \[2024-05-28\]

### Security fix

- Included a fix for
  [CVE-2024-3727](https://github.com/advisories/GHSA-6wvf-f2vw-3425)
  in a dependent library which describes a flaw that can allow attackers
  to trigger unexpected authenticated registry accesses due to object digest
  values not being validated in all cases.

### Other Changes

- Fixed the issue when nesting `apptainer instance start` inside a container
  on cgroups-v2 capable host.
- Fixed the issue that oras download progress bar gets stuck
  when downloading large images.

## v1.3.1 - \[2024-04-24\]

- Make 'apptainer build' work with signed Docker containers.
- Fixed regression introduced in 1.3.0 that prevented closing cryptsetup
  and the corresponding loop device after running an encrypted sif container
  file in suid mode.
- Stopped binding over the default timezone in the container with the host's timezone,
  which led to unexpected behavior if the application changed timezones.
- Added progress bars for `oras://` push and pull.
- Hide `Instance stats will not be available` message under `--sharens` mode.
- Fix problem where credentials locally stored with `registry login` command
  were not usable in some execution flows. Run `registry login` again with
  latest version to ensure credentials are stored correctly.
- Make runscript timeout configurable.
- Return invalid bind path mount options during bind path parsing.
- Make the INFO message more helpful when a running background process
  at exit time causes a FUSE mount to not shut down cleanly.
- Fixed the wrong mediaType in the oras push manifest.

## v1.3.0 - \[2024-03-12\]

Changes since v1.2.5

### Changed defaults / behaviours

- FUSE mounts are now supported in setuid mode, enabling full
  functionality even when kernel filesystem mounts are insecure
  due to unprivileged users having write access to raw filesystems
  in containers.

  When `allow setuid-mount extfs = no` (the default) in apptainer.conf,
  then the fuse2fs image driver will be used to mount ext3 images in setuid
  mode instead of the kernel driver (ext3 images are primarily used for the
  `--overlay` feature), restoring functionality that was removed by
  default in Apptainer 1.1.8 because of the security risk.

  The `allow setuid-mount squashfs` configuration option in
  apptainer.conf now has a new default called `iflimited` which allows
  kernel squashfs mounts only if there is at least one `limit container`
  option set or if Execution Control Lists are activated in ecl.toml.
  If kernel squashfs mounts are are not allowed, then the squashfuse
  image driver will be used instead.
  `iflimited` is the default because if one of those limits are used
  the system administrator ensures that unprivileged users do not have
  write access to the containers, but on the other hand using FUSE would
  enable a user to theoretically bypass the limits via ptrace() because
  the FUSE process runs as that user.

  The `fuse-overlayfs` image driver will also now be tried in setuid mode
  if the kernel overlayfs driver does not work (for example if one of
  the layers is a FUSE filesystem).

  In addition,
  if `allow setuid-mount encrypted = no` then the unprivileged gocryptfs
  format will be used for encrypting SIF files instead of the kernel
  device-mapper.  If a SIF file was encrypted using the gocryptfs
  format, it can now be mounted in setuid mode in addition to
  non-setuid mode.
- The four dependent FUSE programs for various reasons all now need to
  be compiled from source and included in Apptainer installations and
  packages.
  Scripts are provided to make this easy; see the updated instructions
  in [INSTALL.md](INSTALL.md).
  The bundled squashfuse_ll is updated to version 0.5.1.
- Change the default in user namespace mode to use either kernel
  overlayfs or fuse-overlayfs instead of the underlay feature for the
  purpose of adding bind mount points.  That was already the default in
  setuid mode; this change makes it consistent.  The underlay feature can
  still be used with the `--underlay` option, but it is deprecated because
  the implementation is complicated and measurements have shown that the
  performance of underlay is similar to overlayfs and fuse-overlayfs.
  For now the underlay feature can be made the default again with a new
  `preferred` value on the `enable underlay` configuration option.
  Also the `--underlay` option can be used in setuid mode or as the root
  user, although it was ignored previously.
- Prefer again to use kernel overlayfs over fuse-overlayfs when a lower
  layer is FUSE and there's no writable upper layer, undoing the change
  from 1.2.0.  Another workaround was found for the problem that change
  addressed.  This applies in both setuid mode and in user namespace
  mode (except the latter not on CentOS7 where it isn't supported).
- `--cwd` is now the preferred form of the flag for setting the container's
  working directory, though `--pwd` is still supported for compatibility.
- When building RPM, we will now use `/var/lib/apptainer` (rather than
  `/var/apptainer`) to store local state files.
- The way --home is handled when running as root (e.g. `sudo apptainer`) or
  with `--fakeroot` has changed. Previously, we were only modifying the `HOME`
  environment variable in these cases, while leaving the container's
  `/etc/passwd` file unchanged (with its homedir field pointing to `/root`,
  regardless of the value passed to `--home`). With this change, both value of
  `HOME` and the contents of `/etc/passwd` in the container will reflect the
  value passed to `--home` if the container is readonly.  If the container
  is writable, the `/etc/passwd` file is left alone because it can interfere
  with commands that want to modify it.
- The `--vm` and related flags to start apptainer inside a VM have been
  removed. This functionality was related to the retired Singularity Desktop /
  SyOS projects.
- The keyserver-related commands that were under `remote` have been moved to
  their own, dedicated `keyserver` command. Run `apptainer help keyserver` for
  more information.
- The commands related to OCI/Docker registries that were under `remote` have
  been moved to their own, dedicated `registry` command. Run
  `apptainer help registry` for more information.
- The the `remote list` subcommand now outputs only remote endpoints (with
  keyservers and OCI/Docker registries having been moved to separate commands),
  and the output has been streamlined.
- Adding a new remote endpoint using the `apptainer remote add` command will
  now set the new endpoint as default. This behavior can be suppressed by
  supplying the `--no-default` (or `-n`) flag to `remote add`.
- Skip parsing build definition file template variables after comments
  beginning with a hash symbol.
- Improved the clarity of `apptainer key list` output.
- The global /tmp directory is no longer used for gocryptfs mountpoints.
- Updated minimum go version to 1.20

### New Features & Functionality

- The `remote status` command will now print the username, realname, and email
  of the logged-in user, if available.
- Add monitoring feature support, which requires the usage of an additional tool
  named `apptheus`, this tool will put apptainer starter into a newly created
  cgroup and collect system metrics.
- A new `--no-pid` flag for `apptainer run/shell/exec` disables the PID namespace
  inferred by `--containall` and `--compat`.
- Added `--config` option to`keyserver` commands.
- Honor an optional remoteName argument to the `keyserver list` command.
- Added the `APPTAINER_ENCRYPTION_PEM_DATA` env var to allow for encrypting and
  running encrypted containers without a PEM file.
- Adding `--sharens` mode for `apptainer exec/run/shell`, which enables to run multiple
  apptainer instances created by the same parent using the same image in the same
  user namespace.

### Developer / API

- Changes in pkg/build/types.Definition struct. New `.FullRaw` field introduced,
  which always contains the raw data for the entire definition file. Behavior of
  `.Raw` field has changed: for multi-stage builds parsed with
  pkg/build/types/parser.All(), `.Raw` contains the raw content of a single
  build stage. Otherwise, it is equal to `.FullRaw`.

### Bug fixes

- Don't bind `/var/tmp` on top of `/tmp` in the container, where `/var/tmp`
  resolves to same location as `/tmp`.
- Support parentheses in `test` / `[` commands in container startup scripts,
  via dependency update of mvdan.cc/sh.
- Fix regression introduced in v1.2.0 that led to an empty user's shell field
  in the `/etc/passwd` file.
- Prevent container builds from failing when `$HOME` points to a non-readable
  directory.
- Fix the use of `nvidia-container-cli` on Ubuntu 22.04 where an
  `ldconfig` wrapper script gets in the way. Instead, we use
  `ldconfig.real` directly.
- Run image drivers with CAP_DAC_OVERRIDE in user namespace mode. This
  fixes --nvccli with NVIDIA_DRIVER_CAPABILITIES=graphics, which
  previously failed when using fuse-overlayfs.

### Release change

- Releases will generate apptainer Docker images for the Linux amd64 and arm64
  architectures at `ghcr.io/apptainer/apptainer`.

## v1.2.5 - \[2023-11-21\]

- Added `libnvidia-nvvm` to `nvliblist.conf`. Newer
  NVIDIA Drivers (known with >= 525.85.05) require this lib to compile
  OpenCL programs against NVIDIA GPUs, i.e. `libnvidia-opencl` depends on
  `libnvidia-nvvm.`
- Disable the usage of cgroup in instance creation when `--fakeroot` is passed.
- Disable the usage of cgroup in instance creation when `hidepid` mount option
  on /proc is set.

## v1.2.4 - \[2023-10-10\]

- Fixed a problem with relocating an unprivileged installation of
  apptainer on el8 and a mounted remote filesystem when using the
  `--fakeroot` option without `/etc/subuid` mapping.  The fix was to
  change the switch to an unprivileged root-mapped namespace to be the
  equivalent of `unshare -r` instead of `unshare -rm` on action commands,
  to work around a bug in the el8 kernel.
- Fixed a regression introduced in 1.2.0 where the user's password file
  information was not copied in to the container when there was a
  parent root-mapped user namespace (as is the case for example in
  [cvmfsexec](https://github.com/cvmfs/cvmfsexec)).
- Added the upcoming NVIDIA driver library `libnvidia-gpucomp.so` to the
  list of libraries to add to NVIDIA GPU-enabled containers.
- Fixed missing error handling during the creation of an encrypted
  image that lead to the generation of corrupted images.
- Use `APPTAINER_TMPDIR` for temporary files during privileged image
  encryption.
- If rootless unified cgroups v2 is available when starting an image but
  `XDG_RUNTIME_DIR` or `DBUS_SESSION_BUS_ADDRESS` is not set, print an
  info message that stats will not be available instead of exiting with
  a fatal error.
- Allow templated build arguments to definition files to have empty values.

## v1.2.3 - \[2023-09-14\]

- The `apptainer push/pull` commands now show a progress bar for the oras
  protocol like there was for docker and library protocols.
- The `--nv` and `--rocm` flags can now be used simultaneously.
- Fix the use of `APPTAINER_CONFIGDIR` with `apptainer instance start`
  and action commands that refer to `instance://`.
- Ignore undefined macros, to fix yum bootstrap agent on el7.
- Fix the issue that apptainer would not read credentials from the Docker
  fallback path `~/.docker/config.json` if missing in the apptainer
  credentials.

## v1.2.2 - \[2023-07-27\]

- Fix `$APPTAINER_MESSAGELEVEL` to correctly set the logging level.
- Fix build failures when in setuid mode and unprivileged user namespaces
  are unavailable and the `--fakeroot` option is not selected.
- Remove `Requires: fuse` from rpm packaging.

## v1.2.1 - \[2023-07-24\]

### Security fix

- Included a fix for
  [security advisory GHSA-mmx5-32m4-wxvx](https://github.com/apptainer/apptainer/security/advisories/GHSA-mmx5-32m4-wxvx)
  which describes an ineffective privilege drop when requesting a
  container network with a setuid installation of Apptainer.
  The vulnerability allows an attacker to delete any directory on the
  host filesystems with a crafted starter config.
  Only affects v1.2.0-rc.2 and v1.2.0.

## v1.2.0 - \[2023-07-18\]

Changes since v1.1.9

### Changed defaults / behaviours

- Create the current working directory in a container when it doesn't exist.
  This restores behavior as it was before singularity 3.6.0.
  As a result, using `--no-mount home` won't have any effect when running
  apptainer from a home directory and will require `--no-mount home,cwd` to
  avoid mounting that directory.
- Handle current working directory paths containing symlinks both on the
  host and in a container but pointing to different destinations.
  If detected, the current working directory is not mounted when the
  destination directory in the container exists.
- Destination mount points are now sorted by shortest path first to ensure that
  a user bind doesn't override a previous bind path when set in arbitrary order
  on the CLI.  This is also applied to image binds.
- When the kernel supports unprivileged overlayfs mounts in a user namespace,
  the container will be constructed by default using an overlay instead
  of an underlay layout for bind mounts.
  A new `--underlay` action option can be used to prefer underlay instead
  of overlay.
- Use fuse-overlayfs instead of the kernel overlayfs when a lower dir is
  a FUSE filesystem, even when the overlay layer is not writable.  That
  always used to be done when the overlay layer was writable, but this
  fixes a problem seen when squashfuse (which is read-only) was used for
  the overlay layer.
- Fix the `enable overlay = driver` configuration option to always use
  the overlay image driver (that is, fuse-overlayfs) even when the kernel
  overlayfs is usable.
- Overlay is blocked on the `panfs` filesystem, allowing sandbox directories
  to be run from `panfs` without error.
- `sessiondir maxsize` in `apptainer.conf` now defaults to 64 MiB for new
  installations. This is an increase from 16 MiB in prior versions.
- The apptainer cache is now architecture aware, so the same home directory
  cache can be shared by machines with different architectures.
- Show standard output of yum bootstrap if log level is verbose or higher
  while building a container.
- Lookup and store user/group information in stage one prior to entering any
  namespaces, to fix an issue with winbind not correctly looking up user/group
  information when using user namespaces.
- A new `--reproducible` flag for `./mconfig` will configure Apptainer so that
  its binaries do not contain non-reproducible paths. This disables plugin
  functionality.

### New features / functionalities

- Support for unprivileged encryption of SIF files using gocryptfs.  The
  gocryptfs command is included in rpm and debian packaging.
  This is not compatible with privileged encryption, so containers encrypted
  by root need to be rebuilt by an unprivileged user.
- Templating support for definition files. Users can now define variables in
  definition files via a matching pair of double curly brackets.
  Variables of the form `{{ variable }}` will be replaced by a value defined
  either by a `variable=value` entry in the `%arguments` section of the
  definition file or through new build options
  `--build-arg` or `--build-arg-file`.
  By default any unused variables given in `--build-arg` or `--build-arg-file`
  result in a fatal error but the option `--warn-unused-build-args` changes
  that to a warning rather than a fatal error.
- Add a new `instance run` command that will execute the runscript when an
  instance is initiated instead of executing the startscript.
- The `sign` and `verify` commands now support signing and verification
  with non-PGP key material by specifying the path to a private key via
  the `--key` flag.
- The `verify` command now supports verification with X.509 certificates by
  specifying the path to a certificate via the `--certificate` flag. By
  default, the system root certificate pool is used as trust anchors unless
  overridden via the `--certificate-roots` flag. A pool of intermediate
  certificates that are not trust anchors, but can be used to form a
  certificate chain, can also be specified via the `--certificate-intermediates`
  flag.
- Support for online verification checks of X.509 certificates using OCSP
  protocol via the new `verify --ocsp-verify` option.
- The `instance stats` command displays the resource usage every second. The
  `--no-stream` option disables this interactive mode and shows the
  point-in-time usage.
- Instances are now started in a cgroup by default, when run as root or when
  unified cgroups v2 with systemd as manager is configured.  This allows
  `apptainer instance stats` to be supported by default when possible.
- The `instance start` command now accepts an optional `--app <name>` argument
  which invokes a start script within the `%appstart <name>` section in the
  definition file.
  The `instance stop` command still only requires the instance name.
- The instance name is now available inside an instance via the new
  `APPTAINER_INSTANCE` environment variable.
- Add ability to set a custom config directory via the new
  `APPTAINER_CONFIGDIR` environment variable.
- Add ability to change log level through environment variables,
  `APPTAINER_SILENT`, `APPTAINER_QUIET`, and `APPTAINER_VERBOSE`.
  Also add `APPTAINER_NOCOLOR` for the `--nocolor` option.
- Add discussion of using TMPDIR or APPTAINER_TMPDIR in the build help.
- The `--no-mount` flag now accepts the value `bind-paths` to disable mounting
  of all `bind path` entries in `apptainer.conf`.
- Support for `DOCKER_HOST` parsing when using `docker-daemon://`
- `DOCKER_USERNAME` and `DOCKER_PASSWORD` supported without `APPTAINER_` prefix.
- Add new Linux capabilities `CAP_PERFMON`, `CAP_BPF`, and
  `CAP_CHECKPOINT_RESTORE`.
- Add `setopt` definition file header for the `yum` bootstrap agent. The
  `setopt` value is passed to `yum / dnf` using the `--setopt` flag. This
  permits setting e.g. `install_weak_deps=False` to bootstrap recent versions of
  Fedora, where `systemd` (a weak dependency) cannot install correctly in the
  container. See `examples/Fedora` for an example definition file.
- Warn user that a `yum` bootstrap of an older distro may fail if the host rpm
  `_db_backend` is not `bdb`.
- The `remote get-login-password` command allows users to retrieve a remote's
  token. This enables piping the secret directly into docker login while
  preventing it from showing up in a shell's history.
- Define EUID in %environment alongside UID.
- In `--rocm` mode, the whole of `/dev/dri` is now bound into the container when
  `--contain` is in use. This makes `/dev/dri/render` devices available,
  required for later ROCm versions.

### Other changes

- Update minimum go version to 1.19.
- Upgrade squashfuse_ll to version 0.2.0, removing the need for applying
  patches during compilation.  The new version includes a fix to prevent
  it from triggering 'No data available errors' on overlays of SIF files that
  were built on machines with SELinux enabled.
- Fix non-root instance join with unprivileged systemd-managed cgroups v2,
  when join is from outside a user-owned cgroup.
- Fix joining cgroup of instance started as root, with cgroups v1,
  non-default cgroupfs manager, and no device rules.
- Avoid UID / GID / EUID readonly var warnings with `--env-file`.
- Ensure consistent binding of libraries under `--nv/--rocm` when duplicate
  `<library>.so[.version]` files are listed by `ldconfig -p`.
- Ensure `DOCKER_HOST` is honored in non-build flows.
- Corrected `apptainer.conf` comment, to refer to correct file as source
  of default capabilities when `root default capabilities = file`.
- Fix memory usage calculation during apptainer compilation on RaspberryPi.
- Fix misleading error when an overlay is requested by the root user while the
  overlay kernel module is not loaded.
- Fix interaction between `--workdir` and `--scratch` options when the
  former is given a relative path.
- Remove the warning about a missing signature when building an image based
  on a local unsigned SIF file.
- Set real UID to zero when escalating privileges for CNI plugins, to fix
  issue appeared with RHEL 9.X.
- Fix seccomp filters to allow mknod/mknodat syscalls to create pipe/socket
  and character devices with device number 0 for fakeroot builds.
- Add 32-bit compatibility mode for 64-bit architectures in the fakeroot
  seccomp filter.

## v1.2.0-rc.2 - \[2023-07-05\]

## Changes since last pre-release

- Upgrade gocryptfs to version 2.4.0, removing the need for fusermount from
  the fuse package.
- Upgrade squashfuse_ll to version 0.2.0, removing the need for applying
  patches during compilation.  The new version includes a fix to prevent
  it from triggering 'No data available errors' on overlays of SIF files that
  were built on machines with SELinux enabled.
- Add ability to set a custom config directory via the new
  `APPTAINER_CONFIGDIR` environment variable.
- Add ability to change log level through environment variables,
  `APPTAINER_SILENT`, `APPTAINER_QUIET`, and `APPTAINER_VERBOSE`.
  Also add `APPTAINER_NOCOLOR` for the `--nocolor` option.
- Add discussion of using TMPDIR or APPTAINER_TMPDIR in the build help.
- Add new option `--warn-unused-build-args` to output warnings rather than
  fatal errors for any additional variables given in --build-arg or
  --build-arg-file.
- Use fuse-overlayfs instead of the kernel overlayfs when a lower dir is
  a FUSE filesystem, even when the overlay layer is not writable.  That
  always used to be done when the overlay layer was writable, but this
  fixes a problem seen when squashfuse (which is read-only) was used for
  the overlay layer.
- Fix the `enable overlay = driver` configuration option to always use
  the overlay image driver (that is, fuse-overlayfs) even when the kernel
  overlayfs is usable.
- Fix a minor regression in 1.2.0-rc.1 where starting up under `unshare -r`
  stopped mapping the user's home directory to the fake root's home directory.
- Fix interaction between `--workdir` and `--scratch` options when the
  former is given a relative path.
- Remove the warning about a missing signature when building an image based
  on a local unsigned SIF file.
- Set real UID to zero when escalating privileges for CNI plugins to fix
  issue appeared with RHEL 9.X.
- Fix seccomp filters to allow mknod/mknodat syscalls to create pipe/socket
  and character devices with device number 0 for fakeroot builds.
- Add 32-bit compatibility mode for 64-bit architectures in the fakeroot
  seccomp filter.

## v1.2.0-rc.1 - \[2023-06-07\]

### Changed defaults / behaviours

- Create the current working directory in a container when it doesn't exist.
  This restores behavior as it was before singularity 3.6.0.
  As a result, using `--no-mount home` won't have any effect when running
  apptainer from a home directory and will require `--no-mount home,cwd` to
  avoid mounting that directory.
- Handle current working directory paths containing symlinks both on the
  host and in a container but pointing to different destinations.
  If detected, the current working directory is not mounted when the
  destination directory in the container exists.
- Destination mount points are now sorted by shortest path first to ensure that
  a user bind doesn't override a previous bind path when set in arbitrary order
  on the CLI.  This is also applied to image binds.
- When the kernel supports unprivileged overlay mounts in a user namespace,
  the container will be constructed by default using an overlay instead
  of an underlay layout for bind mounts.
  A new `--underlay` action option can be used to prefer underlay instead
  of overlay.
- `sessiondir maxsize` in `apptainer.conf` now defaults to 64 MiB for new
  installations. This is an increase from 16 MiB in prior versions.
- The apptainer cache is now architecture aware, so the same home directory
  cache can be shared by machines with different architectures.
- Overlay is blocked on the `panfs` filesystem, allowing sandbox directories
  to be run from `panfs` without error.
- Show standard output of yum bootstrap if log level is verbose or higher
  while building a container.
- Lookup and store user/group information in stage one prior to entering any
  namespaces, to fix an issue with winbind not correctly looking up user/group
  information when using user namespaces.
- A new `--reproducible` flag for `./mconfig` will configure Apptainer so that
  its binaries do not contain non-reproducible paths. This disables plugin
  functionality.

### New features / functionalities

- Support for unprivileged encryption of SIF files using gocryptfs.  The
  gocryptfs command is included in rpm and debian packaging.
  This is not compatible with privileged encryption, so containers encrypted
  by root need to be rebuilt by an unprivileged user.
- Templating support for definition files. Users can now define variables in
  definition files via a matching pair of double curly brackets.
  Variables of the form `{{ variable }}` will be replaced by a value defined
  either by a `variable=value` entry in the `%arguments` section of the
  definition file or through new build options
  `--build-arg` or `--build-arg-file`.
- Add a new `instance run` command that will execute the runscript when an
  instance is initiated instead of executing the startscript.
- The `sign` and `verify` commands now support signing and verification
  with non-PGP key material by specifying the path to a private key via
  the `--key` flag.
- The `verify` command now supports verification with X.509 certificates by
  specifying the path to a certificate via the `--certificate` flag. By
  default, the system root certificate pool is used as trust anchors unless
  overridden via the `--certificate-roots` flag. A pool of intermediate
  certificates that are not trust anchors, but can be used to form a
  certificate chain, can also be specified via the `--certificate-intermediates`
  flag.
- Support for online verification checks of X.509 certificates using OCSP
  protocol via the new `verify --ocsp-verify` option.
- The `instance stats` command displays the resource usage every second. The
  `--no-stream` option disables this interactive mode and shows the
  point-in-time usage.
- Instances are now started in a cgroup by default, when run as root or when
  unified cgroups v2 with systemd as manager is configured.  This allows
  `apptainer instance stats` to be supported by default when possible.
- The `instance start` command now accepts an optional `--app <name>` argument
  which invokes a start script within the `%appstart <name>` section in the
  definition file.
  The `instance stop` command still only requires the instance name.
- The instance name is now available inside an instance via the new
  `APPTAINER_INSTANCE` environment variable.
- The `--no-mount` flag now accepts the value `bind-paths` to disable mounting
  of all `bind path` entries in `apptainer.conf`.
- Support for `DOCKER_HOST` parsing when using `docker-daemon://`
- `DOCKER_USERNAME` and `DOCKER_PASSWORD` supported without `APPTAINER_` prefix.
- Add new Linux capabilities `CAP_PERFMON`, `CAP_BPF`, and
  `CAP_CHECKPOINT_RESTORE`.
- Add `setopt` definition file header for the `yum` bootstrap agent. The
  `setopt` value is passed to `yum / dnf` using the `--setopt` flag. This
  permits setting e.g. `install_weak_deps=False` to bootstrap recent versions of
  Fedora, where `systemd` (a weak dependency) cannot install correctly in the
  container. See `examples/Fedora` for an example definition file.
- Warn user that a `yum` bootstrap of an older distro may fail if the host rpm
  `_db_backend` is not `bdb`.
- The `remote get-login-password` command allows users to retrieve a remote's
  token. This enables piping the secret directly into docker login while
  preventing it from showing up in a shell's history.
- Define EUID in %environment alongside UID.
- In `--rocm` mode, the whole of `/dev/dri` is now bound into the container when
  `--contain` is in use. This makes `/dev/dri/render` devices available,
  required for later ROCm versions.

### Other changes

- Update minimum go version to 1.19.
- Fix non-root instance join with unprivileged systemd-managed cgroups v2,
  when join is from outside a user-owned cgroup.
- Fix joining cgroup of instance started as root, with cgroups v1,
  non-default cgroupfs manager, and no device rules.
- Avoid UID / GID / EUID readonly var warnings with `--env-file`.
- Ensure consistent binding of libraries under `--nv/--rocm` when duplicate
  `<library>.so[.version]` files are listed by `ldconfig -p`.
- Ensure `DOCKER_HOST` is honored in non-build flows.
- Corrected `apptainer.conf` comment, to refer to correct file as source
  of default capabilities when `root default capabilities = file`.
- Fix memory usage calculation during apptainer compilation on RaspberryPi.
- Fix misleading error when an overlay is requested by the root user while the
  overlay kernel module is not loaded.
- Fix gocryptfs build procedures for deb package.

## v1.1.9 - \[2023-06-07\]

- Remove warning about unknown `xino=on` option from fuse-overlayfs,
  introduced in 1.1.8.
- Ignore extraneous warning from fuse-overlayfs about a readonly `/proc`.
- Fix dropped "n" characters on some platforms in definition file stored as part
  of SIF metadata.
- Remove duplicated group ids.
- Fix not being able to handle multiple entries in `LD_PRELOAD` when
  binding fakeroot into container during apptainer startup for --fakeroot
  with fakeroot command.

## v1.1.8 - \[2023-04-25\]

### Security fix

- Included a fix for [CVE-2023-30549](https://github.com/apptainer/apptainer/security/advisories/GHSA-j4rf-7357-f4cg)
  which is a vulnerability in setuid-root installations of Apptainer
  and Singularity that causes an elevation in severity of an existing
  ext4 filesystem driver vulnerability that is unpatched in several
  older but still actively supported operating systems including RHEL7,
  Debian 10, Ubuntu 18.04 and Ubuntu 20.04.
  The fix adds `allow setuid-mount` configuration options `encrypted`,
  `squashfs`, and `extfs`, and makes the default for `extfs` be "no".
  That disables the use of extfs mounts including for overlays or
  binds while in the setuid-root mode, while leaving it enabled for
  unprivileged user namespace mode.
  The default for `encrypted` and `squashfs` is "yes".

### Other changes

- Fix loop device 'no such device or address' spurious errors when using shared
  loop devices.
- Remove unwanted colors to STDERR.
- Add `xino=on` mount option for writable kernel overlay mount points to fix
  inode numbers consistency after kernel cache flush (not applicable to
  fuse-overlayfs).

## v1.1.7 - \[2023-03-28\]

### Changes since last release

- Allow gpu options such as `--nv` to be nested by always inheriting all
  libraries bound in to a parent container's `/.singularity.d/libs`.
- Map the user's home directory to the root home directory by default in the
  non-subuid fakeroot mode like it was in the subuid fakeroot mode, for both
  action commands and building containers from definition files.
- Avoid `unknown option` error when using a bare squashfs image with
  an unpatched `squashfuse_ll`.
- Fix `GOCACHE` settings for golang build on PPA build environment.
- Make the error message more helpful in another place where a remote is found
  to have no library client.
- Allow symlinks to the compiled prefix for suid installations.  Fixes a
  regression introduced in 1.1.4.
- Build via zypper on SLE systems will use repositories of host via
  suseconnect-container.
- Avoid incorrect error when requesting fakeroot network.
- Pass computed `LD_LIBRARY_PATH` to wrapped unsquashfs. Fixes issues where
  `unsquashfs` on host uses libraries in non-default paths.

## v1.1.6 - \[2023-02-14\]

### Security fix

- Included a fix for [CVE-2022-23538](https://github.com/sylabs/scs-library-client/security/advisories/GHSA-7p8m-22h4-9pj7)
  which potentially leaked user credentials to a third-party S3 storage
  service when using the `library://` protocol.  See the link for details.

### Other changes

- Restored the ability for running instances to be tracked when apptainer
  is installed with tools/install-unprivileged.sh.  Instance tracking
  depends on argument 0 of the starter, which was not getting preserved.
- Fix `GOCACHE` environment variable settings when building debian source
  package on PPA build environment.
- Make `PS1` environment variable changeable via `%environment` section on
  definition file that used to be only changeable via `APPTAINERENV_PS1`
  outside of container. This makes the container's prompt customizable.
- Fix the passing of nested bind mounts when there are multiple binds
  separated by commas and some of them have colons separating sources
  and destinations.
- Added `Provides: bundled(golang())` statements to the rpm packaging
  for each bundled golang module.
- Hide messages about SINGULARITY variables if corresponding APPTAINER
  variables are defined. Fixes a regression introduced in 1.1.4.
- Print a warning if extra arguments are given to a shell action, and
  show in the run action usage that arguments may be passed.
- Check for the existence of the runtime executable prefix, to avoid
  issues when running under Slurm's srun. If it doesn't exist, fall
  back to the compile-time prefix.
- Increase the timeout on image driver (that is, FUSE) mounts from 2
  seconds to 10 seconds.  Instead, print an INFO message if it takes
  more than 2 seconds.
- If a `remote` is defined both globally (i.e. system-wide) and
  individually, change `apptainer remote` commands to print an info message
  instead of exiting with a fatal error and to give precedence to the
  individual configuration.

## v1.1.5 - \[2023-01-10\]

- Update the rpm packaging to (a) move the Obsoletes of singularity to
  the apptainer-suid packaging, (b) remove the Provides of singularity,
  (c) add a Provides and Conflicts for sif-runtime,
  (d) add "formerly known as Singularity" to the Summary,
  and (e) add a Conflicts of singularity to the apptainer package.
  Also update the debian and nfpm packaging with (d).
- Change rpm packaging to automatically import any modified configuration
  files in `/etc/singularity` when updating from singularity to apptainer,
  including importing `singularity.conf` using a new hidden `confgen`
  command.
- Fix the use of `fakeroot`, `faked`, and `libfakeroot.so` if they are not
  suffixed by `-sysv`, as is for instance the case on Gentoo Linux.
- Prevent the use of a `--libexecdir` or `--bindir` mconfig option from
  making apptainer think it was relocated and so preventing use of suid
  mode.  The bug was introduced in v1.1.4.
- Add helpful error message for build `--remote` option.
- Add more helpful error message when no library endpoint found.
- Avoid cleanup errors on exit when mountpoints are busy by doing a lazy
  unmount if a regular unmount doesn't work after 10 tries.
- Make messages about using SINGULARITY variables less scary.

## v1.1.4 - \[2022-12-12\]

- Added tools/install-unprivileged.sh to download and install apptainer
  binaries and all dependencies into a directory of the user's choice.
  Works on all currently active el, fedora, debian, and ubuntu versions
  except ubuntu 18.04, with all architectures supported by epel and fedora.
  Defaults to the latest version released in epel and fedora.
  Other apptainer versions can be selected but it only works with apptainer
  1.1.4 and later.
- Make the binaries built in the unprivileged `apptainer` package relocatable.
  When moving the binaries to a new location, the `/usr` at the top of some
  of the paths needs to be removed.  Relocation is disallowed when the
  `starter-suid` is present, for security reasons.
- Change the warning when an overlay image is not writable, introduced
  in v1.1.3, back into a (more informative) fatal error because it doesn't
  actually enter the container environment.
- Set the `--net` flag if `--network` or `--network-args` is set rather
  than silently ignoring them if `--net` was not set.
- Do not hang on pull from http(s) source that doesn't provide a content-length.
- Avoid hang on fakeroot cleanup under high load seen on some
  distributions / kernels.
- Remove obsolete pacstrap `-d` in Arch packer.
- Adjust warning message for deprecated environment variables usage.
- Enable the `--security uid:N` and `--security gid:N` options to work
  when run in non-suid mode.  In non-suid mode they work with any user,
  not just root.  Unlike with root and suid mode, however, only one gid
  may be set in non-suid mode.

## v1.1.3 - \[2022-10-25\]

- Prefer the `fakeroot-sysv` command over the `fakeroot` command because
  the latter can be linked to either `fakeroot-sysv` or `fakeroot-tcp`,
  but `fakeroot-sysv` is much faster.
- Update the included `squashfuse_ll` to have `-o uid=N` and `-o gid=N`
  options and changed the corresponding image driver to use them when
  available.  This makes files inside sif files appear to be owned by the
  user instead of by the nobody id 65534 when running in non-setuid mode.
- Fix the locating of shared libraries when running `unsquashfs` from a
  non-standard location.
- Properly clean up temporary files if `unsquashfs` fails.
- Fix the creation of missing bind points when using image binding with
  underlay.
- Change the error when an overlay image is not writable into a warning
  that suggests adding `:ro` to make it read only or using `--fakeroot`.
- Avoid permission denied errors during unprivileged builds without
  `/etc/subuid`-based fakeroot when `/var/lib/containers/sigstore` is
  readable only by root.
- Avoid failures with `--writable-tmpfs` in non-setuid mode when using
  fuse-overlayfs versions 1.8 or greater by adding the fuse-overlayfs
  `noacl` mount option to disable support for POSIX Access Control Lists.
- Fix the `--rocm` flag in combination with `-c` / `-C` by forwarding all
  `/dri/render*` devices into the container.

## v1.1.2 - \[2022-10-06\]

- [CVE-2022-39237](https://github.com/sylabs/sif/security/advisories/GHSA-m5m3-46gj-wch8):
  The sif dependency included in Apptainer before this release does not
  verify that the hash algorithm(s) used are cryptographically secure
  when verifying digital signatures. This release updates to sif v2.8.1
  which corrects this issue. See the linked advisory for references and
  a workaround.

## v1.1.1 - \[2022-10-06\]

Accidentally included no code changes.

## v1.1.0 - \[2022-09-27\]

### Changed defaults / behaviours

- The most significant change is that Apptainer no longer installs a
  setuid-root portion by default.
  This is now reasonable to do because most operations can be done with
  only unprivileged user namespaces (see additional changes below).
  If installing from rpm or debian packages, the setuid portion can be
  included by installing the `apptainer-suid` package, or if installing
  from source it can be included by compiling with the mconfig
  `--with-suid` option.
  For those that are concerned about kernel vulnerabilities with user
  namespaces, we recommend disabling network namespaces if you can.
  See the [discussion in the admin guide](https://apptainer.org/docs/admin/main/user_namespace.html#disabling-network-namespaces).
- Added a squashfuse image driver that enables mounting SIF files without
  using setuid-root.  Uses either a squashfuse_ll command or a
  squashfuse command and requires unprivileged user namespaces.
  For better parallel performance, a patched multithreaded version of
  `squashfuse_ll` is included in rpm and debian packaging in
  `${prefix}/libexec/apptainer/bin`.
- Added an `--unsquash` action flag to temporarily convert a SIF file to a
  sandbox before running.  In previous versions this was the default when
  running a SIF file without setuid or with fakeroot, but now the default
  is to mount with squashfuse_ll or squashfuse.
- Added a fuse2fs image driver that enables mounting EXT3 files and EXT3
  SIF overlay partitions without using setuid-root.  Requires the fuse2fs
  command and unprivileged user namespaces.
- Added the ability to use persistent overlay (`--overlay`) and
  `--writable-tmpfs` without using setuid-root.
  This requires unprivileged user namespaces and either a new enough
  kernel (>= 5.11) or the fuse-overlayfs command.
  Persistent overlay works when the overlay path points to a regular
  filesystem (known as "sandbox" mode, which is not allowed when in
  setuid mode), or when it points to an EXT3 image.
- Extended the `--fakeroot` option to be useful when `/etc/subuid` and
  `/etc/subgid` mappings have not been set up.
  If they have not been set up, a root-mapped unprivileged user namespace
  (the equivalent of `unshare -r`) and/or the fakeroot command from the
  host will be tried.
  Together they emulate the mappings pretty well but they are simpler to
  administer.
  This feature is especially useful with the `--overlay` and
  `--writable-tmpfs` options and for building containers unprivileged,
  because they allow installing packages that assume they're running
  as root.
  A limitation on using it with `--overlay` and `--writable-tmpfs`
  however is that when only the fakeroot command can be used (because
  there are no user namespaces available, in suid mode) then the base
  image has to be a sandbox.
  This feature works nested inside of an apptainer container, where
  another apptainer command will also be in the fakeroot environment
  without requesting the `--fakeroot` option again, or it can be used
  inside an apptainer container that was not started with `--fakeroot`.
  However, the fakeroot command uses LD_PRELOAD and so needs to be bound
  into the container which requires a compatible libc.
  For that reason it doesn't work when the host and container operating
  systems are of very different vintages.
  If that's a problem and you want to use only an unprivileged
  root-mapped namespace even when the fakeroot command is installed,
  just run apptainer with `unshare -r`.
- Made the `--fakeroot` option be implied when an unprivileged user
  builds a container from a definition file.
  When `/etc/subuid` and `/etc/subgid` mappings are not available,
  all scriptlets are run in a root-mapped unprivileged namespace (when
  possible) and the %post scriptlet is additionally run with the fakeroot
  command.
  When unprivileged user namespaces are not available, such that only
  the fakeroot command can be used, the `--fix-perms` option is implied
  to allow writing into directories.
- Added additional hidden options to action and build commands for testing
  different fakeroot modes: `--ignore-subuid`, `--ignore-fakeroot-command`,
  and `--ignore-userns`.
  Also added `--userns` to the build command to ignore setuid-root mode
  like action commands do.
- Added a `--fakeroot` option to the `apptainer overlay create` command
  to make an overlay EXT3 image file that works with the fakeroot that
  comes from unprivileged root-mapped namespaces.
  This is not needed with the fakeroot that comes with `/etc/sub[ug]id`
  mappings nor with the fakeroot that comes with only the fakeroot
  command in suid flow.
- Added a `--sparse` flag to `overlay create` command to allow generation of
  a sparse EXT3 overlay image.
- Added a `binary path` configuration variable as the default path to use
  when searching for helper executables.  May contain `$PATH:` which gets
  substituted with the user's PATH except when running a program that may
  be run with elevated privileges in the suid flow.
  Defaults to `$PATH:` followed by standard system paths.
  `${prefix}/libexec/apptainer/bin` is also implied as the first component,
  either as the first directory of `$PATH` if present or simply as the
  first directory if `$PATH` is not included.
  Configuration variables for paths to individual programs that were in
  apptainer.conf (`cryptsetup`, `go`, `ldconfig`, `msquashfs`, `unsquashfs`,
  and `nvidia-container-cli`) have been removed.
- The `--nvccli` option now works without `--fakeroot`.  In that case the
  option can be used with `--writable-tmpfs` instead of `--writable`,
  and `--writable-tmpfs` is implied if neither option is given.
  Note that also `/usr/bin` has to be writable by the user, so without
  `--fakeroot` that probably requires a sandbox image that was built with
  `--fix-perms`.
- The `--nvccli` option now implies `--nv`.
- $HOME is now used to find the user's configuration and cache by default.
  If that is not set it will fall back to the previous behavior of looking
  up the home directory in the password file.  The value of $HOME inside
  the container still defaults to the home directory in the password file
  and can still be overridden by the ``--home`` option.
- When starting a container, if the user has specified the cwd by using
  the `--pwd` flag, if there is a problem an error is returned instead
  of defaulting to a different directory.
- Nesting of bind mounts now works even when a `--bind` option specified
  a different source and destination with a colon between them.  Now the
  APPTAINER_BIND environment variable makes sure the bind source is
  from the bind destination so it will be successfully re-bound into a
  nested apptainer container.
- The warning about more than 50 bind mounts required for an underlay bind
  has been changed to an info message.
- `oci mount` sets `Process.Terminal: true` when creating an OCI `config.json`,
  so that `oci run` provides expected interactive behavior by default.
- The default hostname for `oci mount` containers is now `apptainer` instead of
  `mrsdalloway`.
- systemd is now supported and used as the default cgroups manager. Set
  `systemd cgroups = no` in `apptainer.conf` to manage cgroups directly via
  the cgroupfs.
- Plugins must be compiled from inside the Apptainer source directory,
  and will use the main Apptainer `go.mod` file. Required for Go 1.18
  support.
- Apptainer now requires squashfs-tools >=4.3, which is satisfied by
  current EL / Ubuntu / Debian and other distributions.
- Added a new action flag `--no-eval` which:
  - Prevents shell evaluation of `APPTAINERENV_ / --env / --env-file`
    environment variables as they are injected in the container, to match OCI
    behavior. *Applies to all containers*.
  - Prevents shell evaluation of the values of `CMD / ENTRYPOINT` and command
    line arguments for containers run or built directly from an OCI/Docker
    source. *Applies to newly built containers only, use `apptainer inspect`
    to check version that container was built with*.
- Added `--no-eval` to the list of flags set by the OCI/Docker `--compat` mode.
- `sinit` process has been renamed to `appinit`.
- Added `--keysdir` to `key` command to provide an alternative way of setting
  local keyring path. The existing reading of the keyring path from
  environment variable 'APPTAINER_KEYSDIR' is untouched.
- `apptainer key push` will output the key server's response if included in
  order to help guide users through any identity verification the server may
  require.
- ECL no longer requires verification for all signatures, but only
  when signature verification would alter the expected behavior of the
  list:
  - At least one matching signature included in a whitelist must be
    validated, but other unvalidated signatures do not cause ECL to
    fail.
  - All matching signatures included in a whitestrict must be
    validated, but unvalidated signatures not in the whitestrict do
    not cause ECL to fail.
  - Signature verification is not checked for a blacklist; unvalidated
    signatures can still block execution via ECL, and unvalidated
    signatures not in the blacklist do not cause ECL to fail.
- Improved wildcard matching in the %files directive of build definition
  files by replacing usage of sh with the mvdan.cc library.

### New features / functionalities

- Non-root users can now use `--apply-cgroups` with `run/shell/exec` to limit
  container resource usage on a system using cgroups v2 and the systemd cgroups
  manager.
- Native cgroups v2 resource limits can be specified using the `[unified]` key
  in a cgroups toml file applied via `--apply-cgroups`.
- Added `--cpu*`, `--blkio*`, `--memory*`, `--pids-limit` flags to apply cgroups
  resource limits to a container directly.
- Added instance stats command.
- Added support for a custom hashbang in the `%test` section of an Apptainer
  recipe (akin to the runscript and start sections).
- The `--no-mount` flag & `APPTAINER_NO_MOUNT` env var can now be used to
  disable a `bind path` entry from `apptainer.conf` by specifying the
  absolute path to the destination of the bind.
- Apptainer now supports the `riscv64` architecture.
- `remote add --insecure` may now be used to configure endpoints that are only
  accessible via http. Alternatively the environment variable
  `APPTAINER_ADD_INSECURE` can be set to true to allow http remotes to be
  added without the `--insecure` flag. Specifying https in the remote URI
  overrules both `--insecure` and `APPTAINER_ADD_INSECURE`.
- Gpu flags `--nv` and `--rocm` can now be used from an apptainer nested
  inside another apptainer container.
- Added `--public`, `--secret`, and `--both` flags to the `key remove` command
  to support removing secret keys from the apptainer keyring.
- Debug output can now be enabled by setting the `APPTAINER_DEBUG` env var.
- Debug output is now shown for nested `apptainer` calls, in wrapped
  `unsquashfs` image extraction, and build stages.
- Added EL9 package builds to CI for GitHub releases.
- Added confURL & Include parameters to the Arch packer for alternate
  `pacman.conf` URL and alternate installed (meta)package.

### Bug fixes

- Remove warning message about SINGULARITY and APPTAINER variables having
  different values when the SINGULARITY variable is not set.
- Fixed longstanding bug in the underlay logic when there are nested bind
  points separated by more than one path level, for example `/var` and
  `/var/lib/yum`, and the path didn't exist in the container image.
  The bug only caused an error when there was a directory in the container
  image that didn't exist on the host.
- Add specific error for unreadable image / overlay file.
- Pass through a literal `\n` in host environment variables to the container.
- Allow `newgidmap / newuidmap` that use capabilities instead of setuid root.
- Fix compilation on `mipsel`.
- Fix test code that implied `%test -c <shell>` was supported - it is not.
- Fix loop device creation with loop-control when running inside docker
  containers.
- Fix the issue that the oras protocol would ignore the `--no-https/--nohttps`
  flag.
- Fix oras image push to registries with authorization servers not supporting
  multiple scope query parameter.
- Improved error handling of unsupported password protected PEM files with
  encrypted containers.
- Ensure bootstrap_history directory is populated with previous definition
  files, present in source containers used in a build.

## v1.0.3 - \[2022-07-06\]

### Bug fixes

- Process redirects that can come from sregistry with a `library://` URL.
- Fix `inspect --deffile` and `inspect --all` to correctly show definition
  files in sandbox container images instead of empty output.
  This has a side effect of also fixing the storing of definition files in
  the metadata of sif files built by Apptainer, because that metadata is
  constructed by doing `inspect --all`.

## v1.0.2 - \[2022-05-09\]

### Bug fixes

- Fixed `FATAL` error thrown by user configuration migration code that caused
  users with inaccessible home directories to be unable to use `apptainer`
  commands.
- The Debian package now conflicts with the singularity-container package.
- Do not truncate environment variables with commas.
- Use HEAD request when checking digest of remote OCI image sources, with GET as
  a fall-back. Greatly reduces Apptainer's impact on Docker Hub API limits.

## v1.0.1 - \[2022-03-15\]

### Bug fixes

- Don't prompt for y/n to overwrite an existing file when build is
  called from a non-interactive environment. Fail with an error.
- Preload NSS libraries prior to mountspace name creation to avoid
  circumstances that can cause loading those libraries from the
  container image instead of the host, for example in the startup
  environment.
- Fix race condition where newly created loop devices can sometimes not
  be opened.
- Support nvidia-container-cli v1.8.0 and above, via fix to capability set.

## v1.0.0 - \[2022-03-02\]

### Comparison to SingularityCE

This release has most of the new features, bug fixes, and
changes that went into SingularityCE up through their version 3.9.5,
except where the maintainers of Apptainer disagreed with what went into
SingularityCE since the project fork.  The biggest difference is that
Apptainer does not support the --nvccli option in privileged mode.  This
release also has the additional major feature of instance checkpointing
which isn't in SingularityCE.  Other differences due to re-branding are
in the next section.

### Changes due to the project re-branding

- The primary executable has been changed from `singularity` to `apptainer`.
  However, a `singularity` command symlink alias has been created pointing
  to the `apptainer` command.  The contents of containers are unchanged
  and continue to use the singularity name for startup scripts, etc.
- The configuration directory has changed from `/etc/singularity` to
  `/etc/apptainer` within packages, and the primary configuration
  file name has changed from `singularity.conf` to `apptainer.conf`.
  As long as a `singularity` directory still exists next to an
  `apptainer` directory, running the `apptainer` command will print
  a warning saying that migration is not complete.  If no changes had
  been made to the configuration then an rpm package upgrade should
  automatically remove the old directory, otherwise the system
  administrator needs to take care of migrating the configuration
  and removing the old directory.  Old configuration can be removed
  for a Debian package with `apt-get purge singularity` or
  `dpkg -P singularity`.
- The per-user configuration directory has changed from `~/.singularity`
  to `~/.apptainer`.  The first time the `apptainer` command accesses the
  user configuration directory, relevant configuration is automatically
  imported from the old directory to the new one.
- Environment variables have all been changed to have an `APPTAINER`
  prefix instead of a `SINGULARITY` prefix.  However, `SINGULARITY`
  prefix variables are still recognized.  If only a `SINGULARITY`
  prefix variable exists, a warning will be printed about deprecated
  usage and then the value will be used.  If both prefixes exist and
  the value is the same, no warning is printed; this is the recommended
  method to set environment variables for those who need to support both
  `apptainer` and `singularity`.  If both prefixes exist for the same
  variable and the value is different then a warning is also printed.
- The default SylabsCloud remote endpoint has been removed and replaced
  by one called DefaultRemote which has no defined server for the
  `library://` URI.  The previous default can be restored by following
  the directions in the
  [documentation](https://apptainer.org/docs/user/1.0/endpoint.html#restoring-pre-apptainer-library-behavior).
- The DefaultRemote's key server is `https://keys.openpgp.org`
  instead of the Sylabs key server.
- The `apptainer build --remote` option has been removed because there
  is no standard protocol or non-commercial service that supports it.

### Other changed defaults / behaviours since Singularity 3.8.x

- Auto-generate release assets including the distribution tarball and
  rpm (built on CentOS 7) and deb (built on Debian 11) x86_64 packages.
- LABELs from Docker/OCI images are now inherited. This fixes a longstanding
  regression from Singularity 2.x. Note that you will now need to use `--force`
  in a build to override a label that already exists in the source Docker/OCI
  container.
- Removed `--nonet` flag, which was intended to disable networking for in-VM
  execution, but has no effect.
- `--nohttps` flag has been deprecated in favour of `--no-https`. The old flag
  is still accepted, but will display a deprecation warning.
- Paths for `cryptsetup`, `go`, `ldconfig`, `mksquashfs`, `nvidia-container-cli`,
  `unsquashfs` are now found at build time by `mconfig` and written into
  `apptainer.conf`. The path to these executables can be overridden by
  changing the value in `apptainer.conf`.
- When calling `ldconfig` to find GPU libraries, apptainer will *not* fall back
  to `/sbin/ldconfig` if the configured `ldconfig` errors. If installing in a
  Guix/Nix on environment on top of a standard host distribution you *must* set
  `ldconfig path = /sbin/ldconfig` to use the host distribution `ldconfig` to
  find GPU libraries.
- `--nv` will not call `nvidia-container-cli` to find host libraries, unless
  the new experimental GPU setup flow that employs `nvidia-container-cli`
  for all GPU related operations is enabled (see more below).
- If a container is run with `--nvccli` and `--contain`, only GPU devices
  specified via the `NVIDIA_VISIBLE_DEVICES` environment variable will be
  exposed within the container. Use `NVIDIA_VISIBLE_DEVICES=all` to access all
  GPUs inside a container run with `--nvccli`.  See more on `--nvccli` under
  New features below.
- Example log-plugin rewritten as a CLI callback that can log all commands
  executed, instead of only container execution, and has access to command
  arguments.
- The bundled reference CNI plugins are updated to v1.0.1. The `flannel` plugin
  is no longer included, as it is maintained as a separate plugin at:
  <https://github.com/flannel-io/cni-plugin>. If you use the flannel CNI plugin
  you should install it from this repository.
- Instances are no longer created with an IPC namespace by default. An IPC
  namespace can be specified with the `-i|--ipc` flag.
- The behaviour of the `allow container` directives in `apptainer.conf` has
  been modified, to support more intuitive limitations on the usage of SIF and non-SIF
  container images. If you use these directives, *you may need to make changes
  to apptainer.conf to preserve behaviour*.
  - A new `allow container sif` directive permits or denies usage of
    *unencrypted* SIF images, irrespective of the filesystem(s) inside the SIF.
  - The `allow container encrypted` directive permits or denies usage of SIF
    images with an encrypted root filesystem.
  - The `allow container squashfs/extfs` directives in `apptainer.conf`
    permit or deny usage of bare SquashFS and EXT image files only.
  - The effect of the `allow container dir` directive is unchanged.
- `--bind`, `--nv` and `--rocm` options for `build` command can't be set through
  environment variables `APPTAINER_BIND`, `APPTAINER_BINDPATH`, `APPTAINER_NV`,
  `APPTAINER_ROCM` anymore due to side effects reported by users in this
  [issue](https://github.com/apptainer/singularity/pull/6211),
  they must be explicitly requested via command line.
- Build `--bind` option allows to set multiple bind mounts without specifying
  the `--bind` option for each bindings.
- Honor image binds and user binds in the order they're given instead of
  always doing image binds first.
- Remove subshell overhead when processing large environments on container
  startup.
- `make install` now installs man pages. A separate `make man` is not
  required.  As a consequence, man pages are now included in deb packages.

### New features / functionalities

- Experimental support for checkpointing of instances using DMTCP has been
  added.  Additional flags `--dmtcp-launch` and `--dmtcp-restart` has
  been added to the `apptainer instance start` command, and a `checkpoint`
  command group has been added to manage the checkpoint state.  A new
  `/etc/apptainer/dmtcp-conf.yaml` configuration file is also added.
  Limitations are that it can only work with dynamically linked
  applications and the container has to be based on `glibc`.
- `--writable-tmpfs` can be used with `apptainer build` to run the `%test`
  section of the build with a ephemeral tmpfs overlay, permitting tests that
  write to the container filesystem.
- The `--compat` flag for actions is a new short-hand to enable a number of
  options that increase OCI/Docker compatibility. Infers `--containall,
  --no-init, --no-umask, --writable-tmpfs`. Does not use user, uts, or
  network namespaces as these may not be supported on many installations.
- The experimental `--nvccli` flag will use `nvidia-container-cli` to setup the
  container for Nvidia GPU operation. Apptainer will not bind GPU libraries
  itself. Environment variables that are used with Nvidia's `docker-nvidia`
  runtime to configure GPU visibility / driver capabilities & requirements are
  parsed by the `--nvccli` flag from the environment of the calling user. By
  default, the `compute` and `utility` GPU capabilities are configured. The `use
  nvidia-container-cli` option in `apptainer.conf` can be set to `yes` to
  always use `nvidia-container-cli` when supported.
  `--nvccli` is not supported in the setuid workflow,
  and it requires being used in combination with `--writable` in user
  namespace mode.
  Please see documentation for more details.
- The `--apply-cgroups` flag can be used to apply cgroups resource and device
  restrictions on a system using the v2 unified cgroups hierarchy. The resource
  restrictions must still be specified in the v1 / OCI format, which will be
  translated into v2 cgroups resource restrictions, and eBPF device
  restrictions.
- A new `--mount` flag and `APPTAINER_MOUNT` environment variable can be used
  to specify bind mounts in
  `type=bind,source=<src>,destination=<dst>[,options...]` format. This improves
  CLI compatibility with other runtimes, and allows binding paths containing
  `:` and `,` characters (using CSV style escaping).
- Perform concurrent multi-part downloads for `library://` URIs. Uses 3
  concurrent downloads by default, and is configurable in `apptainer.conf` or
  via environment variables.

### Bug fixes

- The `oci` commands will operate on systems that use the v2 unified cgroups
  hierarchy.
- Ensure invalid values passed to `config global --set` cannot lead to an empty
  configuration file being written.
- `--no-https` now applies to connections made to library services specified
  in `library://<hostname>/...` URIs.
- Ensure `gengodep` in build uses vendor dir when present.
- Correct documentation for sign command r.e. source of key index.
- Restructure loop device discovery to address `EAGAIN` issue.
- Ensure a local build does not fail unnecessarily if a keyserver
  config cannot be retrieved from the remote endpoint.
- Update dependency to correctly unset variables in container startup
  environment processing. Fixes regression introduced in singularity-3.8.5.
- Correct library bindings for `unsquashfs` containment. Fixes errors where
  resolved library filename does not match library filename in binary
  (e.g. EL8, POWER9 with glibc-hwcaps).
- Remove python as a dependency of the debian package.
- Increase the TLS Handshake Timeout for the busybox bootstrap agent in
  build definition files to 60 seconds.
- Add binutils-gold to the build requirements on SUSE rpm builds.

### Changes for Testing / Development

- `E2E_DOCKER_MIRROR` and `E2E_DOCKER_MIRROR_INSECURE` were added to allow
  to use a registry mirror (or a pull through cache).
- A `tools` source directory was added with a Dockerfile for doing local
  e2e testing.<|MERGE_RESOLUTION|>--- conflicted
+++ resolved
@@ -5,7 +5,6 @@
 and re-branded as Apptainer.
 For older changes see the [archived Singularity change log](https://github.com/apptainer/singularity/blob/release-3.8/CHANGELOG.md).
 
-<<<<<<< HEAD
 ## v1.5.x changes
 
 - Record image digest metadata (sha256 from `RepoDigests`), for OCI registry images.
@@ -32,22 +31,8 @@
 
 ## v1.4.x changes
 
-Changes since 1.4.1
-
-Additional .deb packages have been added to the release assets that
-include the label "trixie+" to indicate that they are for installing on
-Debian 13 or later.  Those packages are necessary to work with the new
-libfuse3 library in Debian 13.  They also support libsubid, unlike the
-default packages because they are built on Debian 11 which doesn't have
-that library.
-
-- Restore looking for registry mirrors in `/etc/containers/registry.conf`
-  and related files.  This had been inadvertently dropped beginning in 1.4.0.
-- Fix use of the image cache, when the home directory contains `@` characters.
-  Previously it would assume that it was the start of a digest in the oci-dir.
-- Add support of automatic triggering of Ubuntu PPA builds.
-- Fix the signature verification failure for unsigned images.
-=======
+Changes since 1.4.2
+
 ## v1.4.2 - \[2025-07-07\]
 
 - Restore looking for registry mirrors in `/etc/containers/registry.conf`
@@ -62,7 +47,6 @@
   built on Debian 11 which doesn't have that library.
 - Add automatic triggering of Ubuntu PPA builds whenever there's a new
   apptainer release.
->>>>>>> 699be424
 
 ## v1.4.1 - \[2025-05-14\]
 
