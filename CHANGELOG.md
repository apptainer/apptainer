# Apptainer Changelog

The Singularity Project has been
[adopted by the Linux Foundation](https://www.linuxfoundation.org/press-release/new-linux-foundation-project-accelerates-collaboration-on-container-systems-between-enterprise-and-high-performance-computing-environments/)
and re-branded as Apptainer.
For older changes see the [archived Singularity change log](https://github.com/apptainer/singularity/blob/release-3.8/CHANGELOG.md).

## Changes since last release

### Changed defaults / behaviours

- LABELs from Docker/OCI images are now inherited. This fixes a longstanding
  regression from Singularity 2.x. Note that you will now need to use `--force`
  in a build to override a label that already exists in the source Docker/OCI
  container.
- Removed `--nonet` flag, which was intended to disable networking for in-VM
  execution, but has no effect.
- `--nohttps` flag has been deprecated in favour of `--no-https`. The old flag
  is still accepted, but will display a deprecation warning.
- Paths for `cryptsetup`, `go`, `ldconfig`, `mksquashfs`, `nvidia-container-cli`,
  `unsquashfs` are now found at build time by `mconfig` and written into
  `singularity.conf`. The path to these executables can be overridden by
  changing the value in `singularity.conf`.
- When calling `ldconfig` to find GPU libraries, singularity will *not* fall back
  to `/sbin/ldconfig` if the configured `ldconfig` errors. If installing in a
  Guix/Nix on environment on top of a standard host distribution you *must* set
  `ldconfig path = /sbin/ldconfig` to use the host distribution `ldconfig` to
  find GPU libraries.
- `--nv` will not call `nvidia-container-cli` to find host libraries, unless
  the new experimental GPU setup flow that employs `nvidia-container-cli`
  for all GPU related operations is enabled (see below).
- If a container is run with `--nvccli` and `--contain`, only GPU devices
  specified via the `NVIDIA_VISIBLE_DEVICES` environment variable will be
  exposed within the container. Use `NVIDIA_VISIBLE_DEVICES=all` to access all
  GPUs inside a container run with `--nvccli`.  See more on `--nvccli` under
  New features below.
- Example log-plugin rewritten as a CLI callback that can log all commands
  executed, instead of only container execution, and has access to command
  arguments.
- The bundled reference CNI plugins are updated to v1.0.1. The `flannel` plugin
  is no longer included, as it is maintained as a separate plugin at:
  <https://github.com/flannel-io/cni-plugin>. If you use the flannel CNI plugin
  you should install it from this repository.
- Instances are no longer created with an IPC namespace by default. An IPC
  namespace can be specified with the `-i|--ipc` flag.
- The behaviour of the `allow container` directives in `singularity.conf` has
  been modified, to support more intuitive limitations on the usage of SIF and non-SIF
  container images. If you use these directives, _you may need to make changes
  to singularity.conf to preserve behaviour_.
  - A new `allow container sif` directive permits or denies usage of
    _unencrypted_ SIF images, irrespective of the filesystem(s) inside the SIF.
  - The `allow container encrypted` directive permits or denies usage of SIF
    images with an encrypted root filesystem.
  - The `allow container squashfs/extfs` directives in `singularity.conf`
    permit or deny usage of bare SquashFS and EXT image files only.
  - The effect of the `allow container dir` directive is unchanged.
- `--bind`, `--nv` and `--rocm` options for `build` command can't be set through
  environment variables `SINGULARITY_BIND`, `SINGULARITY_BINDPATH`, `SINGULARITY_NV`,
  `SINGULARITY_ROCM` anymore due to side effects reported by users in this
  [issue](https://github.com/apptainer/singularity/pull/6211),
  they must be explicitely requested via command line.
- Build `--bind` option allows to set multiple bind mount without specifying
  the `--bind` option for each bindings.

### New features / functionalities

- `--writable-tmpfs` can be used with `singularity build` to run the `%test`
  section of the build with a ephemeral tmpfs overlay, permitting tests that
  write to the container filesystem.
- The `--compat` flag for actions is a new short-hand to enable a number of
  options that increase OCI/Docker compatibility. Infers `--containall,
  --no-init, --no-umask, --writable-tmpfs`. Does not use user, uts, or
  network namespaces as these may not be supported on many installations.
- The experimental `--nvccli` flag will use `nvidia-container-cli` to setup the
  container for Nvidia GPU operation. Apptainer will not bind GPU libraries
  itself. Environment variables that are used with Nvidia's `docker-nvidia`
  runtime to configure GPU visibility / driver capabilities & requirements are
  parsed by the `--nvccli` flag from the environment of the calling user. By
  default, the `compute` and `utility` GPU capabilities are configured. The `use
  nvidia-container-cli` option in `singularity.conf` can be set to `yes` to
  always use `nvidia-container-cli` when supported.
  `--nvccli` is not supported in the setuid workflow,
  and it requires being used in combination with `--writable` in user
  namespace mode.
  Please see documentation for more details.
- The `--apply-cgroups` flag can be used to apply cgroups resource and device
  restrictions on a system using the v2 unified cgroups hierarchy. The resource
  restrictions must still be specified in the v1 / OCI format, which will be
  translated into v2 cgroups resource restrictions, and eBPF device
  restrictions.
- A new `--mount` flag and `SINGULARITY_MOUNT` environment variable can be used
  to specify bind mounts in
  `type=bind,source=<src>,destination=<dst>[,options...]` format. This improves
  CLI compatibility with other runtimes, and allows binding paths containing
  `:` and `,` characters (using CSV style escaping).
- Perform concurrent multi-part downloads for `library://` URIs. Uses 3
  concurrent downloads by default, and is configurable in `singularity.conf` or
  via environment variables.

### Bug fixes

- The `oci` commands will operate on systems that use the v2 unified cgroups
  hierarchy.
- Ensure invalid values passed to `config global --set` cannot lead to an empty
  configuration file being written.
- `--no-https` now applies to connections made to library services specified
  in `library://<hostname>/...` URIs.
<<<<<<< HEAD
- Ensure `gengodep` in build uses vendor dir when present.
=======
- Correct documentation for sign command r.e. source of key index.
- Restructure loop device discovery to address `EAGAIN` issue, sleep/retry
  approach is replaced by a call to the sync syscall to commit cached pages
  to the underyling filesystem.
>>>>>>> c3f5b9af

### Changes for Testing / Development

- `E2E_DOCKER_MIRROR` and `E2E_DOCKER_MIRROR_INSECURE` were added to allow
  to use a registry mirror (or a pull through cache).<|MERGE_RESOLUTION|>--- conflicted
+++ resolved
@@ -105,14 +105,11 @@
   configuration file being written.
 - `--no-https` now applies to connections made to library services specified
   in `library://<hostname>/...` URIs.
-<<<<<<< HEAD
 - Ensure `gengodep` in build uses vendor dir when present.
-=======
 - Correct documentation for sign command r.e. source of key index.
 - Restructure loop device discovery to address `EAGAIN` issue, sleep/retry
   approach is replaced by a call to the sync syscall to commit cached pages
   to the underyling filesystem.
->>>>>>> c3f5b9af
 
 ### Changes for Testing / Development
 
