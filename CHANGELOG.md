--- conflicted
+++ resolved
@@ -21,9 +21,6 @@
 - Allow the ``newuidmap`` command to be missing if the current user is not
   listed in ``/etc/subuid``.
 - Require the ``uidmap`` package in Debian packaging.
-<<<<<<< HEAD
-- Add e2e-test for unprivileged contaienr build under different fakeroot modes.
-=======
 - Require fuse2fs in RPM packaging.  In EPEL7 the package is called fuse2fs,
   otherwise it is in e2fsprogs.
 - Require the fuse-overlayfs package for all RPM packages instead of just
@@ -31,7 +28,7 @@
   unprivileged overlayfs.
 - Ensure bootstrap_history directory is populated with previous definition
   files, present in source containers used in a build.
->>>>>>> 744e2cc4
+- Add e2e-test for unprivileged contaienr build under different fakeroot modes.
 
 ## v1.1.0-rc.1 - \[2022-08-01\]
 
