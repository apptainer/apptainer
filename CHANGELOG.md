--- conflicted
+++ resolved
@@ -5,16 +5,8 @@
 and re-branded as Apptainer.
 For older changes see the [archived Singularity change log](https://github.com/apptainer/singularity/blob/release-3.8/CHANGELOG.md).
 
-<<<<<<< HEAD
 ## Changes for v1.4.x
 
-## Changes for v1.3.x
-
-- Fixed the issue that oras download progress bar gets stuck
-  when downloading large images.
-- Fixed the issue when nesting `apptainer instance start` inside a container
-  on cgroups-v2 capable host.
-=======
 ## v1.3.2 - \[2024-05-28\]
 
 ### Security fix
@@ -31,7 +23,6 @@
   on cgroups-v2 capable host.
 - Fixed the issue that oras download progress bar gets stuck
   when downloading large images.
->>>>>>> 83e86e84
 
 ## v1.3.1 - \[2024-04-24\]
 
