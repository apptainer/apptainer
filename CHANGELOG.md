# Apptainer Changelog

The Singularity Project has been
[adopted by the Linux Foundation](https://www.linuxfoundation.org/press-release/new-linux-foundation-project-accelerates-collaboration-on-container-systems-between-enterprise-and-high-performance-computing-environments/)
and re-branded as Apptainer.
For older changes see the [archived Singularity change log](https://github.com/apptainer/singularity/blob/release-3.8/CHANGELOG.md).

## v1.4.x changes

Changes since 1.4.0-rc.2

- Fix `target: no such file or directory` error when extracting
  layers from certain OCI images that manipulate hard links across layers.
<<<<<<< HEAD
- Update the default pacman `confURL` for `Bootstrap: arch` container builds.
=======
- Fix the crash that happens when executing a privilege-encrypted container as
  root.  
>>>>>>> 8444257d

## v1.4.0 Release Candidate 2 - \[2025-03-4\]

Changes since 1.4.0-rc.1

- If the `mksquashfs` version is new enough (version 4.6 or later),
  then show a percentage progress bar (with ETA) during SIF creation.
  If the mksquashfs version is older, than fallback to the message
  "To see mksquashfs output with progress bar enable verbose logging"
- Include a bundled copy of squashfs-tools to make the progress bar
  available and to ensure that all compression types are available.
  This includes the programs `mksquashfs` and `unsquashfs`.
- Revise the libsubid implementation including removing the
  `fakerootcallback` functionality.
- Fix running and building containers of different architectures
  than the host via binfmt_misc when using rootless fakeroot.
- Allow overriding the build architecture with `--arch` and
  `--arch-variant`, to build images for another architecture
  than the current host arch. This requires that the host has
  been set up to support multiple architectures (binfmt_misc).
- Complete the previously partial support for the `riscv64` architecture.
- Show a warning message if changing directory to the cwd fails, instead
  of silently switching to the home directory or `/`.
- Write starter messages to stderr when an instance fails to start.
  Previously they were incorrectly written to stdout.

## v1.4.0 Release Candidate 1 - \[2025-01-21\]

Changes since 1.3.6

### New Features & Functionality

- Add support for libsubid, when available at compile time.  This
  library enables central management of subuid and subgid mappings and
  typically comes as part of the shadow-utils package, possibly as
  a shadow-utils-subid subpackage.
- Add new build option `--mksquashfs-args` to pass additional arguments
  to the mksquashfs command when building SIF files.  If a compression
  method other than gzip is selected, the SIF file might not work with
  older installations of Apptainer or Singularity, so an INFO message
  about that is printed.  On the other hand, an INFO message that was
  printed (twice) when running an image with non-gzip compression has
  been removed.
- Expand the build instructions for squashfuse and apptainer packaging to
  include the libraries needed for maximum support of compression algorithms
  by squashfuse_ll.
- Statistics are now normally available for instances that are
  started by non-root users on cgroups v2 systems.  
  The instance will be started in the current cgroup.  Information
  about configuration issues that prevent collection of statistics are
  displayed as INFO messages by default.
- Add a `dnf` definition file bootstrap option as an alias to the `yum`
  bootstrap option.
- Add a --sandbox option to apptainer pull.
- Add configuration file binding to the `--nv` option.  Files that are
  recognized in the NVIDIA Container Toolkit, including files for EGL ICD,
  were added to the default `nvliblist.conf`.
- It is now possible to use multiple environment variable files using the
  --env-file flag. Files can be specified as a comma-separated list or by
  using the flag multiple times. Variables defined in later files take
  precedence over earlier files.
- The `registry login` and `registry logout` commands now support a `--authfile
  <path>` option, which causes OCI credentials to be written to / removed from
  a custom file located at `<path>` instead of the default location
  (`$HOME/.apptainer/docker-config.json`). The commands `pull`, `push`, `run`,
  `exec`, `shell` and `instance start` can now also be passed a `--authfile
  <path>` option, to read OCI registry credentials from this custom file.
- A new `--netns-path` option takes a path to a network namespace to join when
  starting a container. The `root` user may join any network namespace. An
  unprivileged user can only join a network namespace specified in the new
  `allow netns paths` directive in `apptainer.conf`, if they are also listed
  in `allow net users` / `allow net groups` and apptainer is installed with
  setuid privileges. Not supported with `--fakeroot`.
- `apptainer.conf` now accepts setting the following options:
  - `allow ipc ns` -- Default value is `yes`; when set to `no`, it will disable
    the use of the `--ipc` flag.
  - `allow uts ns` --  Default value is `yes`; when set to `no`, it will
    invalidate the use of the `--uts` and `--hostname` flags.
  - `allow user ns` --  Default value is `yes`; when set to `no`, it will
    disable creation of user namespaces.  Note that this will prevent
    execution of containers with the `--userns` or `--fakeroot` flags and
    with unprivileged installations of Apptainer.
- Add automated tests for OpenSUSE Leap and Tumbleweed and Debian Bookworm.

### Changed defaults / behaviours

- Label the starter process seen in `ps` with the image filename,
  for example: `Apptainer runtime parent: example.sif`.
- When the logging level is verbose or debug, builds of SIF files now show
  the output of mksquashfs including the progress bar.
- Remove runtime and compute libraries from `rocmliblist.conf`.
  They should instead be provided by the container image.
- Skip attempting to bind inaccessible mount points when handling the
  `mount hostfs = yes` configuration option.
- Make binary builds more reproducible by deriving the GNU build ID
  from the Go build ID instead of using a randomly generated one.
- Fix storage of credentials for `docker.io` to behave the same as for
  `index.docker.io`.
- Change message log level from warning to debug when environment variables
  set inside a container or by APPTAINERENV have a different value than the
  environment variable on the host.
- Change the default message level from silent to the normal level in
  the nested apptainer that executes a build's %post section,
  and suppress an unnecessary warning message.
- Ignore invalid environment variables when pulling oci/docker containers.
- Improve documentation for `remote list` command.
- Update the bundled fuse programs to their latest releases.
- A go version of at least 1.22 is now required to build from source.

### Bug fixes

- Fix the `mconfig -s` option to build the apptainer and starter
  binaries statically as documented.
- Fix the Makefile generated by `mconfig -b` to work when the selected build
  directory is not a subdirectory of the apptainer source code.
- `%files from` in a definition file will now correctly copy symlinks that
  point to a target above the destination directory but inside the destination
  stage root filesystem.
- Fixed typo in `nvliblist.conf` (`libnvoptix.so.1` -> `libnvoptix.so`).
- Avoid timeouts when cleaning up from building gocryptfs-encrypted SIF files.
- Fix bug that prevented build with `--passphrase` or `--pem-path` but
  without `--encrypt` from implying fakeroot.
- Fix hang when copying files between build stages while using suid mode
  without user namespaces.

### Internal

- Refactor image arch variation using go-containerregistry's platform.
- A test mksquashfs is no longer done when building SIF files.  That
  used to be done every build to verify that squashfs tools were new
  enough to support the `-comp gzip` option.

## v1.3.6 - \[2024-12-02\]

- Avoid using kernel overlayfs when the lower layer is a sandbox on an
  incompatible filesystem type such as GPFS or Lustre.  For those cases
  use fuse-overlayfs instead.  This fixes a regression introduced in
  1.3.0.  The regression didn't much impact Lustre because kernel
  overlayfs refused to try to use it and Apptainer proceeded to use
  fuse-overlayfs anyway, but with GPFS the kernel overlayfs allowed
  mounting but returned stale file handle errors.

## v1.3.5 - \[2024-10-30\]

- Fix a regression introduced in 1.3.4 that overwrote existing standard
  `/.singularity.d` files such as `runscript` in container images even
  if they had been modified.
- Skip attempting to bind inaccessible mount points when handling the
  `mount hostfs = yes` configuration option.
- Support parsing nested variables defined inside `%arguments` section of
  definition files.
- Ignore invalid environment variables when pulling oci/docker containers.

## v1.3.4 - \[2024-09-04\]

- Fixed sif-embedded overlay partitions for containers that are larger
  than 2 gigabytes.
- Fixed the apparmor profile that was added in v1.3.3 but didn't work.
  An apparmor profile is applied in all Debian-based apptainer packaging,
  but is only needed to enable user namespaces for apptainer on a
  default-configured Ubuntu 23.10 or newer.
- Fixed the failure when starting apptainer with `instance --fakeroot`.
- `apptainer build -B ...` can now be used to mount custom resolv.conf
  and hosts files from non-standard outside locations. This can be
  used to run `apptainer build` in a nix-build sandbox that has no
  /etc/resolv.conf.
- Fixed failing builds from local images that have symbolic links for paths
  that are part of the base container environment (e.g. /var/tmp -> /tmp).
- Show info messages suggesting to use `enable underlay = preferred` or
  the `--underlay` flag when overlay is implied for bind mounts but the
  kernel is too old to support fuse mounts in user namespaces and so
  tries to use fusermount.
- When someone uses a `yum` bootstrap to build a container without using
  subuid-based fakeroot or root, warn that it is unlikely to work.
- Allow a writable `--overlay` to be used with `--nvccli` instead of
  `--writable-tmpfs`.
- If an error "no descriptor found for reference" is seen while getting
  an oci container, retry the operation up to five times.
- Make fakeroot Recommended for SUSE rpms instead of Required.
- Allow bind mounts onto existing files on r/o NFS filesystems.
- If an error is seen in the %post section when building a container
  using fakeroot mode 3 (with the fakeroot command) then show a message
  suggesting using `--ignore-fakeroot-command` and referring to the
  documentation about how to install and use it inside the container
  definition file.
- Show a more helpful error message when using fakeroot in suid mode
  and there's an /etc/subuid mapping even though user namespaces are
  not available (user namespaces are required for /etc/subuid mapping).

## v1.3.3 - \[2024-07-03\]

- Updated the minimum golang version to 1.21.
- Removed support for EL7.
- Added libcudadebugger.so to nvliblist.conf to support cuda-gdb in CUDA 12+.
- Ensure opened/kept file descriptors in stage 1 are not closed during the Go
  garbage collection to avoid "bad file descriptor" errors at startup.
- Fixed a segmentation violation issue when running Apptainer checkpoint.
- Added apparmor profiles for ubuntu 24.04 or higher distros.
- Fixed an issue that Apptainer won't read default docker credentials.

## v1.3.2 - \[2024-05-28\]

### Security fix

- Included a fix for
  [CVE-2024-3727](https://github.com/advisories/GHSA-6wvf-f2vw-3425)
  in a dependent library which describes a flaw that can allow attackers
  to trigger unexpected authenticated registry accesses due to object digest
  values not being validated in all cases.

### Other Changes

- Fixed the issue when nesting `apptainer instance start` inside a container
  on cgroups-v2 capable host.
- Fixed the issue that oras download progress bar gets stuck
  when downloading large images.

## v1.3.1 - \[2024-04-24\]

- Make 'apptainer build' work with signed Docker containers.
- Fixed regression introduced in 1.3.0 that prevented closing cryptsetup
  and the corresponding loop device after running an encrypted sif container
  file in suid mode.
- Stopped binding over the default timezone in the container with the host's timezone,
  which led to unexpected behavior if the application changed timezones.
- Added progress bars for `oras://` push and pull.
- Hide `Instance stats will not be available` message under `--sharens` mode.
- Fix problem where credentials locally stored with `registry login` command
  were not usable in some execution flows. Run `registry login` again with
  latest version to ensure credentials are stored correctly.
- Make runscript timeout configurable.
- Return invalid bind path mount options during bind path parsing.
- Make the INFO message more helpful when a running background process
  at exit time causes a FUSE mount to not shut down cleanly.
- Fixed the wrong mediaType in the oras push manifest.

## v1.3.0 - \[2024-03-12\]

Changes since v1.2.5

### Changed defaults / behaviours

- FUSE mounts are now supported in setuid mode, enabling full
  functionality even when kernel filesystem mounts are insecure
  due to unprivileged users having write access to raw filesystems
  in containers.

  When `allow setuid-mount extfs = no` (the default) in apptainer.conf,
  then the fuse2fs image driver will be used to mount ext3 images in setuid
  mode instead of the kernel driver (ext3 images are primarily used for the
  `--overlay` feature), restoring functionality that was removed by
  default in Apptainer 1.1.8 because of the security risk.

  The `allow setuid-mount squashfs` configuration option in
  apptainer.conf now has a new default called `iflimited` which allows
  kernel squashfs mounts only if there is at least one `limit container`
  option set or if Execution Control Lists are activated in ecl.toml.
  If kernel squashfs mounts are are not allowed, then the squashfuse
  image driver will be used instead.
  `iflimited` is the default because if one of those limits are used
  the system administrator ensures that unprivileged users do not have
  write access to the containers, but on the other hand using FUSE would
  enable a user to theoretically bypass the limits via ptrace() because
  the FUSE process runs as that user.

  The `fuse-overlayfs` image driver will also now be tried in setuid mode
  if the kernel overlayfs driver does not work (for example if one of
  the layers is a FUSE filesystem).

  In addition,
  if `allow setuid-mount encrypted = no` then the unprivileged gocryptfs
  format will be used for encrypting SIF files instead of the kernel
  device-mapper.  If a SIF file was encrypted using the gocryptfs
  format, it can now be mounted in setuid mode in addition to
  non-setuid mode.
- The four dependent FUSE programs for various reasons all now need to
  be compiled from source and included in Apptainer installations and
  packages.
  Scripts are provided to make this easy; see the updated instructions
  in [INSTALL.md](INSTALL.md).
  The bundled squashfuse_ll is updated to version 0.5.1.
- Change the default in user namespace mode to use either kernel
  overlayfs or fuse-overlayfs instead of the underlay feature for the
  purpose of adding bind mount points.  That was already the default in
  setuid mode; this change makes it consistent.  The underlay feature can
  still be used with the `--underlay` option, but it is deprecated because
  the implementation is complicated and measurements have shown that the
  performance of underlay is similar to overlayfs and fuse-overlayfs.
  For now the underlay feature can be made the default again with a new
  `preferred` value on the `enable underlay` configuration option.
  Also the `--underlay` option can be used in setuid mode or as the root
  user, although it was ignored previously.
- Prefer again to use kernel overlayfs over fuse-overlayfs when a lower
  layer is FUSE and there's no writable upper layer, undoing the change
  from 1.2.0.  Another workaround was found for the problem that change
  addressed.  This applies in both setuid mode and in user namespace
  mode (except the latter not on CentOS7 where it isn't supported).
- `--cwd` is now the preferred form of the flag for setting the container's
  working directory, though `--pwd` is still supported for compatibility.
- When building RPM, we will now use `/var/lib/apptainer` (rather than
  `/var/apptainer`) to store local state files.
- The way --home is handled when running as root (e.g. `sudo apptainer`) or
  with `--fakeroot` has changed. Previously, we were only modifying the `HOME`
  environment variable in these cases, while leaving the container's
  `/etc/passwd` file unchanged (with its homedir field pointing to `/root`,
  regardless of the value passed to `--home`). With this change, both value of
  `HOME` and the contents of `/etc/passwd` in the container will reflect the
  value passed to `--home` if the container is readonly.  If the container
  is writable, the `/etc/passwd` file is left alone because it can interfere
  with commands that want to modify it.
- The `--vm` and related flags to start apptainer inside a VM have been
  removed. This functionality was related to the retired Singularity Desktop /
  SyOS projects.
- The keyserver-related commands that were under `remote` have been moved to
  their own, dedicated `keyserver` command. Run `apptainer help keyserver` for
  more information.
- The commands related to OCI/Docker registries that were under `remote` have
  been moved to their own, dedicated `registry` command. Run
  `apptainer help registry` for more information.
- The the `remote list` subcommand now outputs only remote endpoints (with
  keyservers and OCI/Docker registries having been moved to separate commands),
  and the output has been streamlined.
- Adding a new remote endpoint using the `apptainer remote add` command will
  now set the new endpoint as default. This behavior can be suppressed by
  supplying the `--no-default` (or `-n`) flag to `remote add`.
- Skip parsing build definition file template variables after comments
  beginning with a hash symbol.
- Improved the clarity of `apptainer key list` output.
- The global /tmp directory is no longer used for gocryptfs mountpoints.
- Updated minimum go version to 1.20

### New Features & Functionality

- The `remote status` command will now print the username, realname, and email
  of the logged-in user, if available.
- Add monitoring feature support, which requires the usage of an additional tool
  named `apptheus`, this tool will put apptainer starter into a newly created
  cgroup and collect system metrics.
- A new `--no-pid` flag for `apptainer run/shell/exec` disables the PID namespace
  inferred by `--containall` and `--compat`.
- Added `--config` option to`keyserver` commands.
- Honor an optional remoteName argument to the `keyserver list` command.
- Added the `APPTAINER_ENCRYPTION_PEM_DATA` env var to allow for encrypting and
  running encrypted containers without a PEM file.
- Adding `--sharens` mode for `apptainer exec/run/shell`, which enables to run multiple
  apptainer instances created by the same parent using the same image in the same
  user namespace.

### Developer / API

- Changes in pkg/build/types.Definition struct. New `.FullRaw` field introduced,
  which always contains the raw data for the entire definition file. Behavior of
  `.Raw` field has changed: for multi-stage builds parsed with
  pkg/build/types/parser.All(), `.Raw` contains the raw content of a single
  build stage. Otherwise, it is equal to `.FullRaw`.

### Bug fixes

- Don't bind `/var/tmp` on top of `/tmp` in the container, where `/var/tmp`
  resolves to same location as `/tmp`.
- Support parentheses in `test` / `[` commands in container startup scripts,
  via dependency update of mvdan.cc/sh.
- Fix regression introduced in v1.2.0 that led to an empty user's shell field
  in the `/etc/passwd` file.
- Prevent container builds from failing when `$HOME` points to a non-readable
  directory.
- Fix the use of `nvidia-container-cli` on Ubuntu 22.04 where an
  `ldconfig` wrapper script gets in the way. Instead, we use
  `ldconfig.real` directly.
- Run image drivers with CAP_DAC_OVERRIDE in user namespace mode. This
  fixes --nvccli with NVIDIA_DRIVER_CAPABILITIES=graphics, which
  previously failed when using fuse-overlayfs.

### Release change

- Releases will generate apptainer Docker images for the Linux amd64 and arm64
  architectures at `ghcr.io/apptainer/apptainer`.

## v1.2.5 - \[2023-11-21\]

- Added `libnvidia-nvvm` to `nvliblist.conf`. Newer
  NVIDIA Drivers (known with >= 525.85.05) require this lib to compile
  OpenCL programs against NVIDIA GPUs, i.e. `libnvidia-opencl` depends on
  `libnvidia-nvvm.`
- Disable the usage of cgroup in instance creation when `--fakeroot` is passed.
- Disable the usage of cgroup in instance creation when `hidepid` mount option
  on /proc is set.

## v1.2.4 - \[2023-10-10\]

- Fixed a problem with relocating an unprivileged installation of
  apptainer on el8 and a mounted remote filesystem when using the
  `--fakeroot` option without `/etc/subuid` mapping.  The fix was to
  change the switch to an unprivileged root-mapped namespace to be the
  equivalent of `unshare -r` instead of `unshare -rm` on action commands,
  to work around a bug in the el8 kernel.
- Fixed a regression introduced in 1.2.0 where the user's password file
  information was not copied in to the container when there was a
  parent root-mapped user namespace (as is the case for example in
  [cvmfsexec](https://github.com/cvmfs/cvmfsexec)).
- Added the upcoming NVIDIA driver library `libnvidia-gpucomp.so` to the
  list of libraries to add to NVIDIA GPU-enabled containers.
- Fixed missing error handling during the creation of an encrypted
  image that lead to the generation of corrupted images.
- Use `APPTAINER_TMPDIR` for temporary files during privileged image
  encryption.
- If rootless unified cgroups v2 is available when starting an image but
  `XDG_RUNTIME_DIR` or `DBUS_SESSION_BUS_ADDRESS` is not set, print an
  info message that stats will not be available instead of exiting with
  a fatal error.
- Allow templated build arguments to definition files to have empty values.

## v1.2.3 - \[2023-09-14\]

- The `apptainer push/pull` commands now show a progress bar for the oras
  protocol like there was for docker and library protocols.
- The `--nv` and `--rocm` flags can now be used simultaneously.
- Fix the use of `APPTAINER_CONFIGDIR` with `apptainer instance start`
  and action commands that refer to `instance://`.
- Ignore undefined macros, to fix yum bootstrap agent on el7.
- Fix the issue that apptainer would not read credentials from the Docker
  fallback path `~/.docker/config.json` if missing in the apptainer
  credentials.

## v1.2.2 - \[2023-07-27\]

- Fix `$APPTAINER_MESSAGELEVEL` to correctly set the logging level.
- Fix build failures when in setuid mode and unprivileged user namespaces
  are unavailable and the `--fakeroot` option is not selected.
- Remove `Requires: fuse` from rpm packaging.

## v1.2.1 - \[2023-07-24\]

### Security fix

- Included a fix for
  [security advisory GHSA-mmx5-32m4-wxvx](https://github.com/apptainer/apptainer/security/advisories/GHSA-mmx5-32m4-wxvx)
  which describes an ineffective privilege drop when requesting a
  container network with a setuid installation of Apptainer.
  The vulnerability allows an attacker to delete any directory on the
  host filesystems with a crafted starter config.
  Only affects v1.2.0-rc.2 and v1.2.0.

## v1.2.0 - \[2023-07-18\]

Changes since v1.1.9

### Changed defaults / behaviours

- Create the current working directory in a container when it doesn't exist.
  This restores behavior as it was before singularity 3.6.0.
  As a result, using `--no-mount home` won't have any effect when running
  apptainer from a home directory and will require `--no-mount home,cwd` to
  avoid mounting that directory.
- Handle current working directory paths containing symlinks both on the
  host and in a container but pointing to different destinations.
  If detected, the current working directory is not mounted when the
  destination directory in the container exists.
- Destination mount points are now sorted by shortest path first to ensure that
  a user bind doesn't override a previous bind path when set in arbitrary order
  on the CLI.  This is also applied to image binds.
- When the kernel supports unprivileged overlayfs mounts in a user namespace,
  the container will be constructed by default using an overlay instead
  of an underlay layout for bind mounts.
  A new `--underlay` action option can be used to prefer underlay instead
  of overlay.
- Use fuse-overlayfs instead of the kernel overlayfs when a lower dir is
  a FUSE filesystem, even when the overlay layer is not writable.  That
  always used to be done when the overlay layer was writable, but this
  fixes a problem seen when squashfuse (which is read-only) was used for
  the overlay layer.
- Fix the `enable overlay = driver` configuration option to always use
  the overlay image driver (that is, fuse-overlayfs) even when the kernel
  overlayfs is usable.
- Overlay is blocked on the `panfs` filesystem, allowing sandbox directories
  to be run from `panfs` without error.
- `sessiondir maxsize` in `apptainer.conf` now defaults to 64 MiB for new
  installations. This is an increase from 16 MiB in prior versions.
- The apptainer cache is now architecture aware, so the same home directory
  cache can be shared by machines with different architectures.
- Show standard output of yum bootstrap if log level is verbose or higher
  while building a container.
- Lookup and store user/group information in stage one prior to entering any
  namespaces, to fix an issue with winbind not correctly looking up user/group
  information when using user namespaces.
- A new `--reproducible` flag for `./mconfig` will configure Apptainer so that
  its binaries do not contain non-reproducible paths. This disables plugin
  functionality.

### New features / functionalities

- Support for unprivileged encryption of SIF files using gocryptfs.  The
  gocryptfs command is included in rpm and debian packaging.
  This is not compatible with privileged encryption, so containers encrypted
  by root need to be rebuilt by an unprivileged user.
- Templating support for definition files. Users can now define variables in
  definition files via a matching pair of double curly brackets.
  Variables of the form `{{ variable }}` will be replaced by a value defined
  either by a `variable=value` entry in the `%arguments` section of the
  definition file or through new build options
  `--build-arg` or `--build-arg-file`.
  By default any unused variables given in `--build-arg` or `--build-arg-file`
  result in a fatal error but the option `--warn-unused-build-args` changes
  that to a warning rather than a fatal error.
- Add a new `instance run` command that will execute the runscript when an
  instance is initiated instead of executing the startscript.
- The `sign` and `verify` commands now support signing and verification
  with non-PGP key material by specifying the path to a private key via
  the `--key` flag.
- The `verify` command now supports verification with X.509 certificates by
  specifying the path to a certificate via the `--certificate` flag. By
  default, the system root certificate pool is used as trust anchors unless
  overridden via the `--certificate-roots` flag. A pool of intermediate
  certificates that are not trust anchors, but can be used to form a
  certificate chain, can also be specified via the `--certificate-intermediates`
  flag.
- Support for online verification checks of X.509 certificates using OCSP
  protocol via the new `verify --ocsp-verify` option.
- The `instance stats` command displays the resource usage every second. The
  `--no-stream` option disables this interactive mode and shows the
  point-in-time usage.
- Instances are now started in a cgroup by default, when run as root or when
  unified cgroups v2 with systemd as manager is configured.  This allows
  `apptainer instance stats` to be supported by default when possible.
- The `instance start` command now accepts an optional `--app <name>` argument
  which invokes a start script within the `%appstart <name>` section in the
  definition file.
  The `instance stop` command still only requires the instance name.
- The instance name is now available inside an instance via the new
  `APPTAINER_INSTANCE` environment variable.
- Add ability to set a custom config directory via the new
  `APPTAINER_CONFIGDIR` environment variable.
- Add ability to change log level through environment variables,
  `APPTAINER_SILENT`, `APPTAINER_QUIET`, and `APPTAINER_VERBOSE`.
  Also add `APPTAINER_NOCOLOR` for the `--nocolor` option.
- Add discussion of using TMPDIR or APPTAINER_TMPDIR in the build help.
- The `--no-mount` flag now accepts the value `bind-paths` to disable mounting
  of all `bind path` entries in `apptainer.conf`.
- Support for `DOCKER_HOST` parsing when using `docker-daemon://`
- `DOCKER_USERNAME` and `DOCKER_PASSWORD` supported without `APPTAINER_` prefix.
- Add new Linux capabilities `CAP_PERFMON`, `CAP_BPF`, and
  `CAP_CHECKPOINT_RESTORE`.
- Add `setopt` definition file header for the `yum` bootstrap agent. The
  `setopt` value is passed to `yum / dnf` using the `--setopt` flag. This
  permits setting e.g. `install_weak_deps=False` to bootstrap recent versions of
  Fedora, where `systemd` (a weak dependency) cannot install correctly in the
  container. See `examples/Fedora` for an example definition file.
- Warn user that a `yum` bootstrap of an older distro may fail if the host rpm
  `_db_backend` is not `bdb`.
- The `remote get-login-password` command allows users to retrieve a remote's
  token. This enables piping the secret directly into docker login while
  preventing it from showing up in a shell's history.
- Define EUID in %environment alongside UID.
- In `--rocm` mode, the whole of `/dev/dri` is now bound into the container when
  `--contain` is in use. This makes `/dev/dri/render` devices available,
  required for later ROCm versions.

### Other changes

- Update minimum go version to 1.19.
- Upgrade squashfuse_ll to version 0.2.0, removing the need for applying
  patches during compilation.  The new version includes a fix to prevent
  it from triggering 'No data available errors' on overlays of SIF files that
  were built on machines with SELinux enabled.
- Fix non-root instance join with unprivileged systemd-managed cgroups v2,
  when join is from outside a user-owned cgroup.
- Fix joining cgroup of instance started as root, with cgroups v1,
  non-default cgroupfs manager, and no device rules.
- Avoid UID / GID / EUID readonly var warnings with `--env-file`.
- Ensure consistent binding of libraries under `--nv/--rocm` when duplicate
  `<library>.so[.version]` files are listed by `ldconfig -p`.
- Ensure `DOCKER_HOST` is honored in non-build flows.
- Corrected `apptainer.conf` comment, to refer to correct file as source
  of default capabilities when `root default capabilities = file`.
- Fix memory usage calculation during apptainer compilation on RaspberryPi.
- Fix misleading error when an overlay is requested by the root user while the
  overlay kernel module is not loaded.
- Fix interaction between `--workdir` and `--scratch` options when the
  former is given a relative path.
- Remove the warning about a missing signature when building an image based
  on a local unsigned SIF file.
- Set real UID to zero when escalating privileges for CNI plugins, to fix
  issue appeared with RHEL 9.X.
- Fix seccomp filters to allow mknod/mknodat syscalls to create pipe/socket
  and character devices with device number 0 for fakeroot builds.
- Add 32-bit compatibility mode for 64-bit architectures in the fakeroot
  seccomp filter.

## v1.2.0-rc.2 - \[2023-07-05\]

## Changes since last pre-release

- Upgrade gocryptfs to version 2.4.0, removing the need for fusermount from
  the fuse package.
- Upgrade squashfuse_ll to version 0.2.0, removing the need for applying
  patches during compilation.  The new version includes a fix to prevent
  it from triggering 'No data available errors' on overlays of SIF files that
  were built on machines with SELinux enabled.
- Add ability to set a custom config directory via the new
  `APPTAINER_CONFIGDIR` environment variable.
- Add ability to change log level through environment variables,
  `APPTAINER_SILENT`, `APPTAINER_QUIET`, and `APPTAINER_VERBOSE`.
  Also add `APPTAINER_NOCOLOR` for the `--nocolor` option.
- Add discussion of using TMPDIR or APPTAINER_TMPDIR in the build help.
- Add new option `--warn-unused-build-args` to output warnings rather than
  fatal errors for any additional variables given in --build-arg or
  --build-arg-file.
- Use fuse-overlayfs instead of the kernel overlayfs when a lower dir is
  a FUSE filesystem, even when the overlay layer is not writable.  That
  always used to be done when the overlay layer was writable, but this
  fixes a problem seen when squashfuse (which is read-only) was used for
  the overlay layer.
- Fix the `enable overlay = driver` configuration option to always use
  the overlay image driver (that is, fuse-overlayfs) even when the kernel
  overlayfs is usable.
- Fix a minor regression in 1.2.0-rc.1 where starting up under `unshare -r`
  stopped mapping the user's home directory to the fake root's home directory.
- Fix interaction between `--workdir` and `--scratch` options when the
  former is given a relative path.
- Remove the warning about a missing signature when building an image based
  on a local unsigned SIF file.
- Set real UID to zero when escalating privileges for CNI plugins to fix
  issue appeared with RHEL 9.X.
- Fix seccomp filters to allow mknod/mknodat syscalls to create pipe/socket
  and character devices with device number 0 for fakeroot builds.
- Add 32-bit compatibility mode for 64-bit architectures in the fakeroot
  seccomp filter.

## v1.2.0-rc.1 - \[2023-06-07\]

### Changed defaults / behaviours

- Create the current working directory in a container when it doesn't exist.
  This restores behavior as it was before singularity 3.6.0.
  As a result, using `--no-mount home` won't have any effect when running
  apptainer from a home directory and will require `--no-mount home,cwd` to
  avoid mounting that directory.
- Handle current working directory paths containing symlinks both on the
  host and in a container but pointing to different destinations.
  If detected, the current working directory is not mounted when the
  destination directory in the container exists.
- Destination mount points are now sorted by shortest path first to ensure that
  a user bind doesn't override a previous bind path when set in arbitrary order
  on the CLI.  This is also applied to image binds.
- When the kernel supports unprivileged overlay mounts in a user namespace,
  the container will be constructed by default using an overlay instead
  of an underlay layout for bind mounts.
  A new `--underlay` action option can be used to prefer underlay instead
  of overlay.
- `sessiondir maxsize` in `apptainer.conf` now defaults to 64 MiB for new
  installations. This is an increase from 16 MiB in prior versions.
- The apptainer cache is now architecture aware, so the same home directory
  cache can be shared by machines with different architectures.
- Overlay is blocked on the `panfs` filesystem, allowing sandbox directories
  to be run from `panfs` without error.
- Show standard output of yum bootstrap if log level is verbose or higher
  while building a container.
- Lookup and store user/group information in stage one prior to entering any
  namespaces, to fix an issue with winbind not correctly looking up user/group
  information when using user namespaces.
- A new `--reproducible` flag for `./mconfig` will configure Apptainer so that
  its binaries do not contain non-reproducible paths. This disables plugin
  functionality.

### New features / functionalities

- Support for unprivileged encryption of SIF files using gocryptfs.  The
  gocryptfs command is included in rpm and debian packaging.
  This is not compatible with privileged encryption, so containers encrypted
  by root need to be rebuilt by an unprivileged user.
- Templating support for definition files. Users can now define variables in
  definition files via a matching pair of double curly brackets.
  Variables of the form `{{ variable }}` will be replaced by a value defined
  either by a `variable=value` entry in the `%arguments` section of the
  definition file or through new build options
  `--build-arg` or `--build-arg-file`.
- Add a new `instance run` command that will execute the runscript when an
  instance is initiated instead of executing the startscript.
- The `sign` and `verify` commands now support signing and verification
  with non-PGP key material by specifying the path to a private key via
  the `--key` flag.
- The `verify` command now supports verification with X.509 certificates by
  specifying the path to a certificate via the `--certificate` flag. By
  default, the system root certificate pool is used as trust anchors unless
  overridden via the `--certificate-roots` flag. A pool of intermediate
  certificates that are not trust anchors, but can be used to form a
  certificate chain, can also be specified via the `--certificate-intermediates`
  flag.
- Support for online verification checks of X.509 certificates using OCSP
  protocol via the new `verify --ocsp-verify` option.
- The `instance stats` command displays the resource usage every second. The
  `--no-stream` option disables this interactive mode and shows the
  point-in-time usage.
- Instances are now started in a cgroup by default, when run as root or when
  unified cgroups v2 with systemd as manager is configured.  This allows
  `apptainer instance stats` to be supported by default when possible.
- The `instance start` command now accepts an optional `--app <name>` argument
  which invokes a start script within the `%appstart <name>` section in the
  definition file.
  The `instance stop` command still only requires the instance name.
- The instance name is now available inside an instance via the new
  `APPTAINER_INSTANCE` environment variable.
- The `--no-mount` flag now accepts the value `bind-paths` to disable mounting
  of all `bind path` entries in `apptainer.conf`.
- Support for `DOCKER_HOST` parsing when using `docker-daemon://`
- `DOCKER_USERNAME` and `DOCKER_PASSWORD` supported without `APPTAINER_` prefix.
- Add new Linux capabilities `CAP_PERFMON`, `CAP_BPF`, and
  `CAP_CHECKPOINT_RESTORE`.
- Add `setopt` definition file header for the `yum` bootstrap agent. The
  `setopt` value is passed to `yum / dnf` using the `--setopt` flag. This
  permits setting e.g. `install_weak_deps=False` to bootstrap recent versions of
  Fedora, where `systemd` (a weak dependency) cannot install correctly in the
  container. See `examples/Fedora` for an example definition file.
- Warn user that a `yum` bootstrap of an older distro may fail if the host rpm
  `_db_backend` is not `bdb`.
- The `remote get-login-password` command allows users to retrieve a remote's
  token. This enables piping the secret directly into docker login while
  preventing it from showing up in a shell's history.
- Define EUID in %environment alongside UID.
- In `--rocm` mode, the whole of `/dev/dri` is now bound into the container when
  `--contain` is in use. This makes `/dev/dri/render` devices available,
  required for later ROCm versions.

### Other changes

- Update minimum go version to 1.19.
- Fix non-root instance join with unprivileged systemd-managed cgroups v2,
  when join is from outside a user-owned cgroup.
- Fix joining cgroup of instance started as root, with cgroups v1,
  non-default cgroupfs manager, and no device rules.
- Avoid UID / GID / EUID readonly var warnings with `--env-file`.
- Ensure consistent binding of libraries under `--nv/--rocm` when duplicate
  `<library>.so[.version]` files are listed by `ldconfig -p`.
- Ensure `DOCKER_HOST` is honored in non-build flows.
- Corrected `apptainer.conf` comment, to refer to correct file as source
  of default capabilities when `root default capabilities = file`.
- Fix memory usage calculation during apptainer compilation on RaspberryPi.
- Fix misleading error when an overlay is requested by the root user while the
  overlay kernel module is not loaded.
- Fix gocryptfs build procedures for deb package.

## v1.1.9 - \[2023-06-07\]

- Remove warning about unknown `xino=on` option from fuse-overlayfs,
  introduced in 1.1.8.
- Ignore extraneous warning from fuse-overlayfs about a readonly `/proc`.
- Fix dropped "n" characters on some platforms in definition file stored as part
  of SIF metadata.
- Remove duplicated group ids.
- Fix not being able to handle multiple entries in `LD_PRELOAD` when
  binding fakeroot into container during apptainer startup for --fakeroot
  with fakeroot command.

## v1.1.8 - \[2023-04-25\]

### Security fix

- Included a fix for [CVE-2023-30549](https://github.com/apptainer/apptainer/security/advisories/GHSA-j4rf-7357-f4cg)
  which is a vulnerability in setuid-root installations of Apptainer
  and Singularity that causes an elevation in severity of an existing
  ext4 filesystem driver vulnerability that is unpatched in several
  older but still actively supported operating systems including RHEL7,
  Debian 10, Ubuntu 18.04 and Ubuntu 20.04.
  The fix adds `allow setuid-mount` configuration options `encrypted`,
  `squashfs`, and `extfs`, and makes the default for `extfs` be "no".
  That disables the use of extfs mounts including for overlays or
  binds while in the setuid-root mode, while leaving it enabled for
  unprivileged user namespace mode.
  The default for `encrypted` and `squashfs` is "yes".

### Other changes

- Fix loop device 'no such device or address' spurious errors when using shared
  loop devices.
- Remove unwanted colors to STDERR.
- Add `xino=on` mount option for writable kernel overlay mount points to fix
  inode numbers consistency after kernel cache flush (not applicable to
  fuse-overlayfs).

## v1.1.7 - \[2023-03-28\]

### Changes since last release

- Allow gpu options such as `--nv` to be nested by always inheriting all
  libraries bound in to a parent container's `/.singularity.d/libs`.
- Map the user's home directory to the root home directory by default in the
  non-subuid fakeroot mode like it was in the subuid fakeroot mode, for both
  action commands and building containers from definition files.
- Avoid `unknown option` error when using a bare squashfs image with
  an unpatched `squashfuse_ll`.
- Fix `GOCACHE` settings for golang build on PPA build environment.
- Make the error message more helpful in another place where a remote is found
  to have no library client.
- Allow symlinks to the compiled prefix for suid installations.  Fixes a
  regression introduced in 1.1.4.
- Build via zypper on SLE systems will use repositories of host via
  suseconnect-container.
- Avoid incorrect error when requesting fakeroot network.
- Pass computed `LD_LIBRARY_PATH` to wrapped unsquashfs. Fixes issues where
  `unsquashfs` on host uses libraries in non-default paths.

## v1.1.6 - \[2023-02-14\]

### Security fix

- Included a fix for [CVE-2022-23538](https://github.com/sylabs/scs-library-client/security/advisories/GHSA-7p8m-22h4-9pj7)
  which potentially leaked user credentials to a third-party S3 storage
  service when using the `library://` protocol.  See the link for details.

### Other changes

- Restored the ability for running instances to be tracked when apptainer
  is installed with tools/install-unprivileged.sh.  Instance tracking
  depends on argument 0 of the starter, which was not getting preserved.
- Fix `GOCACHE` environment variable settings when building debian source
  package on PPA build environment.
- Make `PS1` environment variable changeable via `%environment` section on
  definition file that used to be only changeable via `APPTAINERENV_PS1`
  outside of container. This makes the container's prompt customizable.
- Fix the passing of nested bind mounts when there are multiple binds
  separated by commas and some of them have colons separating sources
  and destinations.
- Added `Provides: bundled(golang())` statements to the rpm packaging
  for each bundled golang module.
- Hide messages about SINGULARITY variables if corresponding APPTAINER
  variables are defined. Fixes a regression introduced in 1.1.4.
- Print a warning if extra arguments are given to a shell action, and
  show in the run action usage that arguments may be passed.
- Check for the existence of the runtime executable prefix, to avoid
  issues when running under Slurm's srun. If it doesn't exist, fall
  back to the compile-time prefix.
- Increase the timeout on image driver (that is, FUSE) mounts from 2
  seconds to 10 seconds.  Instead, print an INFO message if it takes
  more than 2 seconds.
- If a `remote` is defined both globally (i.e. system-wide) and
  individually, change `apptainer remote` commands to print an info message
  instead of exiting with a fatal error and to give precedence to the
  individual configuration.

## v1.1.5 - \[2023-01-10\]

- Update the rpm packaging to (a) move the Obsoletes of singularity to
  the apptainer-suid packaging, (b) remove the Provides of singularity,
  (c) add a Provides and Conflicts for sif-runtime,
  (d) add "formerly known as Singularity" to the Summary,
  and (e) add a Conflicts of singularity to the apptainer package.
  Also update the debian and nfpm packaging with (d).
- Change rpm packaging to automatically import any modified configuration
  files in `/etc/singularity` when updating from singularity to apptainer,
  including importing `singularity.conf` using a new hidden `confgen`
  command.
- Fix the use of `fakeroot`, `faked`, and `libfakeroot.so` if they are not
  suffixed by `-sysv`, as is for instance the case on Gentoo Linux.
- Prevent the use of a `--libexecdir` or `--bindir` mconfig option from
  making apptainer think it was relocated and so preventing use of suid
  mode.  The bug was introduced in v1.1.4.
- Add helpful error message for build `--remote` option.
- Add more helpful error message when no library endpoint found.
- Avoid cleanup errors on exit when mountpoints are busy by doing a lazy
  unmount if a regular unmount doesn't work after 10 tries.
- Make messages about using SINGULARITY variables less scary.

## v1.1.4 - \[2022-12-12\]

- Added tools/install-unprivileged.sh to download and install apptainer
  binaries and all dependencies into a directory of the user's choice.
  Works on all currently active el, fedora, debian, and ubuntu versions
  except ubuntu 18.04, with all architectures supported by epel and fedora.
  Defaults to the latest version released in epel and fedora.
  Other apptainer versions can be selected but it only works with apptainer
  1.1.4 and later.
- Make the binaries built in the unprivileged `apptainer` package relocatable.
  When moving the binaries to a new location, the `/usr` at the top of some
  of the paths needs to be removed.  Relocation is disallowed when the
  `starter-suid` is present, for security reasons.
- Change the warning when an overlay image is not writable, introduced
  in v1.1.3, back into a (more informative) fatal error because it doesn't
  actually enter the container environment.
- Set the `--net` flag if `--network` or `--network-args` is set rather
  than silently ignoring them if `--net` was not set.
- Do not hang on pull from http(s) source that doesn't provide a content-length.
- Avoid hang on fakeroot cleanup under high load seen on some
  distributions / kernels.
- Remove obsolete pacstrap `-d` in Arch packer.
- Adjust warning message for deprecated environment variables usage.
- Enable the `--security uid:N` and `--security gid:N` options to work
  when run in non-suid mode.  In non-suid mode they work with any user,
  not just root.  Unlike with root and suid mode, however, only one gid
  may be set in non-suid mode.

## v1.1.3 - \[2022-10-25\]

- Prefer the `fakeroot-sysv` command over the `fakeroot` command because
  the latter can be linked to either `fakeroot-sysv` or `fakeroot-tcp`,
  but `fakeroot-sysv` is much faster.
- Update the included `squashfuse_ll` to have `-o uid=N` and `-o gid=N`
  options and changed the corresponding image driver to use them when
  available.  This makes files inside sif files appear to be owned by the
  user instead of by the nobody id 65534 when running in non-setuid mode.
- Fix the locating of shared libraries when running `unsquashfs` from a
  non-standard location.
- Properly clean up temporary files if `unsquashfs` fails.
- Fix the creation of missing bind points when using image binding with
  underlay.
- Change the error when an overlay image is not writable into a warning
  that suggests adding `:ro` to make it read only or using `--fakeroot`.
- Avoid permission denied errors during unprivileged builds without
  `/etc/subuid`-based fakeroot when `/var/lib/containers/sigstore` is
  readable only by root.
- Avoid failures with `--writable-tmpfs` in non-setuid mode when using
  fuse-overlayfs versions 1.8 or greater by adding the fuse-overlayfs
  `noacl` mount option to disable support for POSIX Access Control Lists.
- Fix the `--rocm` flag in combination with `-c` / `-C` by forwarding all
  `/dri/render*` devices into the container.

## v1.1.2 - \[2022-10-06\]

- [CVE-2022-39237](https://github.com/sylabs/sif/security/advisories/GHSA-m5m3-46gj-wch8):
  The sif dependency included in Apptainer before this release does not
  verify that the hash algorithm(s) used are cryptographically secure
  when verifying digital signatures. This release updates to sif v2.8.1
  which corrects this issue. See the linked advisory for references and
  a workaround.

## v1.1.1 - \[2022-10-06\]

Accidentally included no code changes.

## v1.1.0 - \[2022-09-27\]

### Changed defaults / behaviours

- The most significant change is that Apptainer no longer installs a
  setuid-root portion by default.
  This is now reasonable to do because most operations can be done with
  only unprivileged user namespaces (see additional changes below).
  If installing from rpm or debian packages, the setuid portion can be
  included by installing the `apptainer-suid` package, or if installing
  from source it can be included by compiling with the mconfig
  `--with-suid` option.
  For those that are concerned about kernel vulnerabilities with user
  namespaces, we recommend disabling network namespaces if you can.
  See the [discussion in the admin guide](https://apptainer.org/docs/admin/main/user_namespace.html#disabling-network-namespaces).
- Added a squashfuse image driver that enables mounting SIF files without
  using setuid-root.  Uses either a squashfuse_ll command or a
  squashfuse command and requires unprivileged user namespaces.
  For better parallel performance, a patched multithreaded version of
  `squashfuse_ll` is included in rpm and debian packaging in
  `${prefix}/libexec/apptainer/bin`.
- Added an `--unsquash` action flag to temporarily convert a SIF file to a
  sandbox before running.  In previous versions this was the default when
  running a SIF file without setuid or with fakeroot, but now the default
  is to mount with squashfuse_ll or squashfuse.
- Added a fuse2fs image driver that enables mounting EXT3 files and EXT3
  SIF overlay partitions without using setuid-root.  Requires the fuse2fs
  command and unprivileged user namespaces.
- Added the ability to use persistent overlay (`--overlay`) and
  `--writable-tmpfs` without using setuid-root.
  This requires unprivileged user namespaces and either a new enough
  kernel (>= 5.11) or the fuse-overlayfs command.
  Persistent overlay works when the overlay path points to a regular
  filesystem (known as "sandbox" mode, which is not allowed when in
  setuid mode), or when it points to an EXT3 image.
- Extended the `--fakeroot` option to be useful when `/etc/subuid` and
  `/etc/subgid` mappings have not been set up.
  If they have not been set up, a root-mapped unprivileged user namespace
  (the equivalent of `unshare -r`) and/or the fakeroot command from the
  host will be tried.
  Together they emulate the mappings pretty well but they are simpler to
  administer.
  This feature is especially useful with the `--overlay` and
  `--writable-tmpfs` options and for building containers unprivileged,
  because they allow installing packages that assume they're running
  as root.
  A limitation on using it with `--overlay` and `--writable-tmpfs`
  however is that when only the fakeroot command can be used (because
  there are no user namespaces available, in suid mode) then the base
  image has to be a sandbox.
  This feature works nested inside of an apptainer container, where
  another apptainer command will also be in the fakeroot environment
  without requesting the `--fakeroot` option again, or it can be used
  inside an apptainer container that was not started with `--fakeroot`.
  However, the fakeroot command uses LD_PRELOAD and so needs to be bound
  into the container which requires a compatible libc.
  For that reason it doesn't work when the host and container operating
  systems are of very different vintages.
  If that's a problem and you want to use only an unprivileged
  root-mapped namespace even when the fakeroot command is installed,
  just run apptainer with `unshare -r`.
- Made the `--fakeroot` option be implied when an unprivileged user
  builds a container from a definition file.
  When `/etc/subuid` and `/etc/subgid` mappings are not available,
  all scriptlets are run in a root-mapped unprivileged namespace (when
  possible) and the %post scriptlet is additionally run with the fakeroot
  command.
  When unprivileged user namespaces are not available, such that only
  the fakeroot command can be used, the `--fix-perms` option is implied
  to allow writing into directories.
- Added additional hidden options to action and build commands for testing
  different fakeroot modes: `--ignore-subuid`, `--ignore-fakeroot-command`,
  and `--ignore-userns`.
  Also added `--userns` to the build command to ignore setuid-root mode
  like action commands do.
- Added a `--fakeroot` option to the `apptainer overlay create` command
  to make an overlay EXT3 image file that works with the fakeroot that
  comes from unprivileged root-mapped namespaces.
  This is not needed with the fakeroot that comes with `/etc/sub[ug]id`
  mappings nor with the fakeroot that comes with only the fakeroot
  command in suid flow.
- Added a `--sparse` flag to `overlay create` command to allow generation of
  a sparse EXT3 overlay image.
- Added a `binary path` configuration variable as the default path to use
  when searching for helper executables.  May contain `$PATH:` which gets
  substituted with the user's PATH except when running a program that may
  be run with elevated privileges in the suid flow.
  Defaults to `$PATH:` followed by standard system paths.
  `${prefix}/libexec/apptainer/bin` is also implied as the first component,
  either as the first directory of `$PATH` if present or simply as the
  first directory if `$PATH` is not included.
  Configuration variables for paths to individual programs that were in
  apptainer.conf (`cryptsetup`, `go`, `ldconfig`, `msquashfs`, `unsquashfs`,
  and `nvidia-container-cli`) have been removed.
- The `--nvccli` option now works without `--fakeroot`.  In that case the
  option can be used with `--writable-tmpfs` instead of `--writable`,
  and `--writable-tmpfs` is implied if neither option is given.
  Note that also `/usr/bin` has to be writable by the user, so without
  `--fakeroot` that probably requires a sandbox image that was built with
  `--fix-perms`.
- The `--nvccli` option now implies `--nv`.
- $HOME is now used to find the user's configuration and cache by default.
  If that is not set it will fall back to the previous behavior of looking
  up the home directory in the password file.  The value of $HOME inside
  the container still defaults to the home directory in the password file
  and can still be overridden by the ``--home`` option.
- When starting a container, if the user has specified the cwd by using
  the `--pwd` flag, if there is a problem an error is returned instead
  of defaulting to a different directory.
- Nesting of bind mounts now works even when a `--bind` option specified
  a different source and destination with a colon between them.  Now the
  APPTAINER_BIND environment variable makes sure the bind source is
  from the bind destination so it will be successfully re-bound into a
  nested apptainer container.
- The warning about more than 50 bind mounts required for an underlay bind
  has been changed to an info message.
- `oci mount` sets `Process.Terminal: true` when creating an OCI `config.json`,
  so that `oci run` provides expected interactive behavior by default.
- The default hostname for `oci mount` containers is now `apptainer` instead of
  `mrsdalloway`.
- systemd is now supported and used as the default cgroups manager. Set
  `systemd cgroups = no` in `apptainer.conf` to manage cgroups directly via
  the cgroupfs.
- Plugins must be compiled from inside the Apptainer source directory,
  and will use the main Apptainer `go.mod` file. Required for Go 1.18
  support.
- Apptainer now requires squashfs-tools >=4.3, which is satisfied by
  current EL / Ubuntu / Debian and other distributions.
- Added a new action flag `--no-eval` which:
  - Prevents shell evaluation of `APPTAINERENV_ / --env / --env-file`
    environment variables as they are injected in the container, to match OCI
    behavior. *Applies to all containers*.
  - Prevents shell evaluation of the values of `CMD / ENTRYPOINT` and command
    line arguments for containers run or built directly from an OCI/Docker
    source. *Applies to newly built containers only, use `apptainer inspect`
    to check version that container was built with*.
- Added `--no-eval` to the list of flags set by the OCI/Docker `--compat` mode.
- `sinit` process has been renamed to `appinit`.
- Added `--keysdir` to `key` command to provide an alternative way of setting
  local keyring path. The existing reading of the keyring path from
  environment variable 'APPTAINER_KEYSDIR' is untouched.
- `apptainer key push` will output the key server's response if included in
  order to help guide users through any identity verification the server may
  require.
- ECL no longer requires verification for all signatures, but only
  when signature verification would alter the expected behavior of the
  list:
  - At least one matching signature included in a whitelist must be
    validated, but other unvalidated signatures do not cause ECL to
    fail.
  - All matching signatures included in a whitestrict must be
    validated, but unvalidated signatures not in the whitestrict do
    not cause ECL to fail.
  - Signature verification is not checked for a blacklist; unvalidated
    signatures can still block execution via ECL, and unvalidated
    signatures not in the blacklist do not cause ECL to fail.
- Improved wildcard matching in the %files directive of build definition
  files by replacing usage of sh with the mvdan.cc library.

### New features / functionalities

- Non-root users can now use `--apply-cgroups` with `run/shell/exec` to limit
  container resource usage on a system using cgroups v2 and the systemd cgroups
  manager.
- Native cgroups v2 resource limits can be specified using the `[unified]` key
  in a cgroups toml file applied via `--apply-cgroups`.
- Added `--cpu*`, `--blkio*`, `--memory*`, `--pids-limit` flags to apply cgroups
  resource limits to a container directly.
- Added instance stats command.
- Added support for a custom hashbang in the `%test` section of an Apptainer
  recipe (akin to the runscript and start sections).
- The `--no-mount` flag & `APPTAINER_NO_MOUNT` env var can now be used to
  disable a `bind path` entry from `apptainer.conf` by specifying the
  absolute path to the destination of the bind.
- Apptainer now supports the `riscv64` architecture.
- `remote add --insecure` may now be used to configure endpoints that are only
  accessible via http. Alternatively the environment variable
  `APPTAINER_ADD_INSECURE` can be set to true to allow http remotes to be
  added without the `--insecure` flag. Specifying https in the remote URI
  overrules both `--insecure` and `APPTAINER_ADD_INSECURE`.
- Gpu flags `--nv` and `--rocm` can now be used from an apptainer nested
  inside another apptainer container.
- Added `--public`, `--secret`, and `--both` flags to the `key remove` command
  to support removing secret keys from the apptainer keyring.
- Debug output can now be enabled by setting the `APPTAINER_DEBUG` env var.
- Debug output is now shown for nested `apptainer` calls, in wrapped
  `unsquashfs` image extraction, and build stages.
- Added EL9 package builds to CI for GitHub releases.
- Added confURL & Include parameters to the Arch packer for alternate
  `pacman.conf` URL and alternate installed (meta)package.

### Bug fixes

- Remove warning message about SINGULARITY and APPTAINER variables having
  different values when the SINGULARITY variable is not set.
- Fixed longstanding bug in the underlay logic when there are nested bind
  points separated by more than one path level, for example `/var` and
  `/var/lib/yum`, and the path didn't exist in the container image.
  The bug only caused an error when there was a directory in the container
  image that didn't exist on the host.
- Add specific error for unreadable image / overlay file.
- Pass through a literal `\n` in host environment variables to the container.
- Allow `newgidmap / newuidmap` that use capabilities instead of setuid root.
- Fix compilation on `mipsel`.
- Fix test code that implied `%test -c <shell>` was supported - it is not.
- Fix loop device creation with loop-control when running inside docker
  containers.
- Fix the issue that the oras protocol would ignore the `--no-https/--nohttps`
  flag.
- Fix oras image push to registries with authorization servers not supporting
  multiple scope query parameter.
- Improved error handling of unsupported password protected PEM files with
  encrypted containers.
- Ensure bootstrap_history directory is populated with previous definition
  files, present in source containers used in a build.

## v1.0.3 - \[2022-07-06\]

### Bug fixes

- Process redirects that can come from sregistry with a `library://` URL.
- Fix `inspect --deffile` and `inspect --all` to correctly show definition
  files in sandbox container images instead of empty output.
  This has a side effect of also fixing the storing of definition files in
  the metadata of sif files built by Apptainer, because that metadata is
  constructed by doing `inspect --all`.

## v1.0.2 - \[2022-05-09\]

### Bug fixes

- Fixed `FATAL` error thrown by user configuration migration code that caused
  users with inaccessible home directories to be unable to use `apptainer`
  commands.
- The Debian package now conflicts with the singularity-container package.
- Do not truncate environment variables with commas.
- Use HEAD request when checking digest of remote OCI image sources, with GET as
  a fall-back. Greatly reduces Apptainer's impact on Docker Hub API limits.

## v1.0.1 - \[2022-03-15\]

### Bug fixes

- Don't prompt for y/n to overwrite an existing file when build is
  called from a non-interactive environment. Fail with an error.
- Preload NSS libraries prior to mountspace name creation to avoid
  circumstances that can cause loading those libraries from the
  container image instead of the host, for example in the startup
  environment.
- Fix race condition where newly created loop devices can sometimes not
  be opened.
- Support nvidia-container-cli v1.8.0 and above, via fix to capability set.

## v1.0.0 - \[2022-03-02\]

### Comparison to SingularityCE

This release has most of the new features, bug fixes, and
changes that went into SingularityCE up through their version 3.9.5,
except where the maintainers of Apptainer disagreed with what went into
SingularityCE since the project fork.  The biggest difference is that
Apptainer does not support the --nvccli option in privileged mode.  This
release also has the additional major feature of instance checkpointing
which isn't in SingularityCE.  Other differences due to re-branding are
in the next section.

### Changes due to the project re-branding

- The primary executable has been changed from `singularity` to `apptainer`.
  However, a `singularity` command symlink alias has been created pointing
  to the `apptainer` command.  The contents of containers are unchanged
  and continue to use the singularity name for startup scripts, etc.
- The configuration directory has changed from `/etc/singularity` to
  `/etc/apptainer` within packages, and the primary configuration
  file name has changed from `singularity.conf` to `apptainer.conf`.
  As long as a `singularity` directory still exists next to an
  `apptainer` directory, running the `apptainer` command will print
  a warning saying that migration is not complete.  If no changes had
  been made to the configuration then an rpm package upgrade should
  automatically remove the old directory, otherwise the system
  administrator needs to take care of migrating the configuration
  and removing the old directory.  Old configuration can be removed
  for a Debian package with `apt-get purge singularity` or
  `dpkg -P singularity`.
- The per-user configuration directory has changed from `~/.singularity`
  to `~/.apptainer`.  The first time the `apptainer` command accesses the
  user configuration directory, relevant configuration is automatically
  imported from the old directory to the new one.
- Environment variables have all been changed to have an `APPTAINER`
  prefix instead of a `SINGULARITY` prefix.  However, `SINGULARITY`
  prefix variables are still recognized.  If only a `SINGULARITY`
  prefix variable exists, a warning will be printed about deprecated
  usage and then the value will be used.  If both prefixes exist and
  the value is the same, no warning is printed; this is the recommended
  method to set environment variables for those who need to support both
  `apptainer` and `singularity`.  If both prefixes exist for the same
  variable and the value is different then a warning is also printed.
- The default SylabsCloud remote endpoint has been removed and replaced
  by one called DefaultRemote which has no defined server for the
  `library://` URI.  The previous default can be restored by following
  the directions in the
  [documentation](https://apptainer.org/docs/user/1.0/endpoint.html#restoring-pre-apptainer-library-behavior).
- The DefaultRemote's key server is `https://keys.openpgp.org`
  instead of the Sylabs key server.
- The `apptainer build --remote` option has been removed because there
  is no standard protocol or non-commercial service that supports it.

### Other changed defaults / behaviours since Singularity 3.8.x

- Auto-generate release assets including the distribution tarball and
  rpm (built on CentOS 7) and deb (built on Debian 11) x86_64 packages.
- LABELs from Docker/OCI images are now inherited. This fixes a longstanding
  regression from Singularity 2.x. Note that you will now need to use `--force`
  in a build to override a label that already exists in the source Docker/OCI
  container.
- Removed `--nonet` flag, which was intended to disable networking for in-VM
  execution, but has no effect.
- `--nohttps` flag has been deprecated in favour of `--no-https`. The old flag
  is still accepted, but will display a deprecation warning.
- Paths for `cryptsetup`, `go`, `ldconfig`, `mksquashfs`, `nvidia-container-cli`,
  `unsquashfs` are now found at build time by `mconfig` and written into
  `apptainer.conf`. The path to these executables can be overridden by
  changing the value in `apptainer.conf`.
- When calling `ldconfig` to find GPU libraries, apptainer will *not* fall back
  to `/sbin/ldconfig` if the configured `ldconfig` errors. If installing in a
  Guix/Nix on environment on top of a standard host distribution you *must* set
  `ldconfig path = /sbin/ldconfig` to use the host distribution `ldconfig` to
  find GPU libraries.
- `--nv` will not call `nvidia-container-cli` to find host libraries, unless
  the new experimental GPU setup flow that employs `nvidia-container-cli`
  for all GPU related operations is enabled (see more below).
- If a container is run with `--nvccli` and `--contain`, only GPU devices
  specified via the `NVIDIA_VISIBLE_DEVICES` environment variable will be
  exposed within the container. Use `NVIDIA_VISIBLE_DEVICES=all` to access all
  GPUs inside a container run with `--nvccli`.  See more on `--nvccli` under
  New features below.
- Example log-plugin rewritten as a CLI callback that can log all commands
  executed, instead of only container execution, and has access to command
  arguments.
- The bundled reference CNI plugins are updated to v1.0.1. The `flannel` plugin
  is no longer included, as it is maintained as a separate plugin at:
  <https://github.com/flannel-io/cni-plugin>. If you use the flannel CNI plugin
  you should install it from this repository.
- Instances are no longer created with an IPC namespace by default. An IPC
  namespace can be specified with the `-i|--ipc` flag.
- The behaviour of the `allow container` directives in `apptainer.conf` has
  been modified, to support more intuitive limitations on the usage of SIF and non-SIF
  container images. If you use these directives, *you may need to make changes
  to apptainer.conf to preserve behaviour*.
  - A new `allow container sif` directive permits or denies usage of
    *unencrypted* SIF images, irrespective of the filesystem(s) inside the SIF.
  - The `allow container encrypted` directive permits or denies usage of SIF
    images with an encrypted root filesystem.
  - The `allow container squashfs/extfs` directives in `apptainer.conf`
    permit or deny usage of bare SquashFS and EXT image files only.
  - The effect of the `allow container dir` directive is unchanged.
- `--bind`, `--nv` and `--rocm` options for `build` command can't be set through
  environment variables `APPTAINER_BIND`, `APPTAINER_BINDPATH`, `APPTAINER_NV`,
  `APPTAINER_ROCM` anymore due to side effects reported by users in this
  [issue](https://github.com/apptainer/singularity/pull/6211),
  they must be explicitly requested via command line.
- Build `--bind` option allows to set multiple bind mounts without specifying
  the `--bind` option for each bindings.
- Honor image binds and user binds in the order they're given instead of
  always doing image binds first.
- Remove subshell overhead when processing large environments on container
  startup.
- `make install` now installs man pages. A separate `make man` is not
  required.  As a consequence, man pages are now included in deb packages.

### New features / functionalities

- Experimental support for checkpointing of instances using DMTCP has been
  added.  Additional flags `--dmtcp-launch` and `--dmtcp-restart` has
  been added to the `apptainer instance start` command, and a `checkpoint`
  command group has been added to manage the checkpoint state.  A new
  `/etc/apptainer/dmtcp-conf.yaml` configuration file is also added.
  Limitations are that it can only work with dynamically linked
  applications and the container has to be based on `glibc`.
- `--writable-tmpfs` can be used with `apptainer build` to run the `%test`
  section of the build with a ephemeral tmpfs overlay, permitting tests that
  write to the container filesystem.
- The `--compat` flag for actions is a new short-hand to enable a number of
  options that increase OCI/Docker compatibility. Infers `--containall,
  --no-init, --no-umask, --writable-tmpfs`. Does not use user, uts, or
  network namespaces as these may not be supported on many installations.
- The experimental `--nvccli` flag will use `nvidia-container-cli` to setup the
  container for Nvidia GPU operation. Apptainer will not bind GPU libraries
  itself. Environment variables that are used with Nvidia's `docker-nvidia`
  runtime to configure GPU visibility / driver capabilities & requirements are
  parsed by the `--nvccli` flag from the environment of the calling user. By
  default, the `compute` and `utility` GPU capabilities are configured. The `use
  nvidia-container-cli` option in `apptainer.conf` can be set to `yes` to
  always use `nvidia-container-cli` when supported.
  `--nvccli` is not supported in the setuid workflow,
  and it requires being used in combination with `--writable` in user
  namespace mode.
  Please see documentation for more details.
- The `--apply-cgroups` flag can be used to apply cgroups resource and device
  restrictions on a system using the v2 unified cgroups hierarchy. The resource
  restrictions must still be specified in the v1 / OCI format, which will be
  translated into v2 cgroups resource restrictions, and eBPF device
  restrictions.
- A new `--mount` flag and `APPTAINER_MOUNT` environment variable can be used
  to specify bind mounts in
  `type=bind,source=<src>,destination=<dst>[,options...]` format. This improves
  CLI compatibility with other runtimes, and allows binding paths containing
  `:` and `,` characters (using CSV style escaping).
- Perform concurrent multi-part downloads for `library://` URIs. Uses 3
  concurrent downloads by default, and is configurable in `apptainer.conf` or
  via environment variables.

### Bug fixes

- The `oci` commands will operate on systems that use the v2 unified cgroups
  hierarchy.
- Ensure invalid values passed to `config global --set` cannot lead to an empty
  configuration file being written.
- `--no-https` now applies to connections made to library services specified
  in `library://<hostname>/...` URIs.
- Ensure `gengodep` in build uses vendor dir when present.
- Correct documentation for sign command r.e. source of key index.
- Restructure loop device discovery to address `EAGAIN` issue.
- Ensure a local build does not fail unnecessarily if a keyserver
  config cannot be retrieved from the remote endpoint.
- Update dependency to correctly unset variables in container startup
  environment processing. Fixes regression introduced in singularity-3.8.5.
- Correct library bindings for `unsquashfs` containment. Fixes errors where
  resolved library filename does not match library filename in binary
  (e.g. EL8, POWER9 with glibc-hwcaps).
- Remove python as a dependency of the debian package.
- Increase the TLS Handshake Timeout for the busybox bootstrap agent in
  build definition files to 60 seconds.
- Add binutils-gold to the build requirements on SUSE rpm builds.

### Changes for Testing / Development

- `E2E_DOCKER_MIRROR` and `E2E_DOCKER_MIRROR_INSECURE` were added to allow
  to use a registry mirror (or a pull through cache).
- A `tools` source directory was added with a Dockerfile for doing local
  e2e testing.<|MERGE_RESOLUTION|>--- conflicted
+++ resolved
@@ -11,12 +11,9 @@
 
 - Fix `target: no such file or directory` error when extracting
   layers from certain OCI images that manipulate hard links across layers.
-<<<<<<< HEAD
+- Fix the crash that happens when executing a privilege-encrypted container as
+  root.
 - Update the default pacman `confURL` for `Bootstrap: arch` container builds.
-=======
-- Fix the crash that happens when executing a privilege-encrypted container as
-  root.  
->>>>>>> 8444257d
 
 ## v1.4.0 Release Candidate 2 - \[2025-03-4\]
 
