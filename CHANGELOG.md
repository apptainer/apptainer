# CHANGELOG

This is a manually generated log to track changes to the repository for each release. 
Each section should include general headers such as ### Implemented enhancements 
and **Merged pull requests**. All closed issued and bug fixes should be 
represented by the pull requests that fixed them. This log originated with Singularity 2.4
and changes prior to that are (unfortunately) done retrospectively. Critical items to know are:

 - renamed, deprecaed, or removed commands
 - defaults that are changed
 - backward incompatible changes (recipe file format? image file format?)
 - migration guidance (how to convert images?)
 - changed behaviour (recipe sections work differently)


## [v3.0](https://github.com/singularityware/singularity/tree/development)

<<<<<<< HEAD
 - Adjustments to SCIF (Scientific Filesystem) integration for broader use
 - Fixed bug that did not export environment variables for apps with "-" in name
=======
### Implemented enhancements
>>>>>>> 4a168548
 - Feature sif sign #1143
 - Boot/start instance #1032
 - --nv option will use [nvidia-container-cli](https://github.com/NVIDIA/libnvidia-container) if installed
 - [nvliblist.conf](https://github.com/singularityware/singularity/blob/master/etc/nvliblist.conf) now has a section for binaries
 - --nv can be made default with all action commands in singularity.conf
 - --nv can be controlled by env vars `$SINGULARITY_NV` and `$SINGULARITY_NV_OFF`

### Security related fixes
 - Add capability support and secure build #934
 - Put /usr/local/{bin,sbin} in front of the default PATH
 - Add capability to support all tar compression formats #1155
 - Handle docker layer aufs whiteout files correctly (requires libarchive).

### Bug Fixes
 - Put /usr/local/{bin,sbin} in front of the default PATH
 
## [v2.4.2](https://github.com/singularityware/singularity/tree/release-2.4)

 - This fixed an issue for support of older distributions and kernels with regards to `setns()`
   functionality.
 - Fixed autofs bug path (lost during merge)

## [v2.4.1](https://github.com/singularityware/singularity/tree/release-2.4) (2017-11-22)

### apprun script backslash removal fix
 - Fixed the unwanted removal of backslashes in apprun scripts

### Security related fixes
 - Fixed container path and owner limitations (original merge was lost)
 - Check of overlay upper/work images are symlinks

### Implemented enhancements
 - This changelog was added.
 - Addition of APP[app]_[LABELS,ENV,RUNSCRIPT,META] so apps can internally find one another.
 - Exposing labels for SCI-F in environment

### Bug Fixes
 - Adjusting environment parsing regular expression for Docker to allow for "=" sign in variable
 - Try overlayFS now default option
 - Confirm that localstate directories were properly packaged
 - Fix when running over NFS with root_squash enabled
 - Honor the user name request when pulling from Singularity Hub
 - Allow http_proxy envar for runtime and build
 - Properly require mksquashfs tools for Debian packaging
 - Fix for empty docker namespaces in private repositories
 - Fix Docker environment parsing
 - Revert lolcow easter egg
 - Fix "Duplicate bootstrap definition key" triggered by comments and blank spaces
 - Fix for docker permission error when downloading multiple layers
 - Fix parsing of registry (including port), namespace, tags, and version
 - Add "$@" to any CMD/ENTRYPOINT found when building from Docker
 - Added sqaushfs-tools as a dependency for building deb files
 - Fix terminal echo problem when using PID namespace and killing shell
 - Fix SuSE squashFS package name in RPM spec

## [v2.4](https://github.com/singularityware/singularity/tree/v2.4) (2017-10-02)
[Full Changelog](https://github.com/singularityware/singularity/compare/2.3.2...2.4)

### Implemented enhancements

 - a new `build` command was added to replace `create` + `bootstrap` ([build](https://singularityware.github.io/docs-build-container))
 - default image format is squashfs, eliminating the need to specify a size
 - for development build supports `--sandbox` (folder) and `--writable` (ext3)
 - a `localimage` can be used as a build base, including ext3, sandbox, and other squashfs images
 - singularity hub can now be used as a base with the uri `shub://`
 - support has been added for instances (services) including network namespace isolation under the `instances` group of commands.
 - [singularity registry](https://www.github.com/singularityhub/sregistry) is released and published
 - [Standard Container Integration Format](https://singularityware.github.io/docs-apps) apps are added to support internal modularity and organization.
 - [build environment](https://singularityware.github.io/build-environment) is better documented
 - Persistent Overlay 
 - Container checks
 - Tests for instance support
 - Wrapper for create
 - Group instance commands
 - Group image commands
 - Bash completion updates

### Deprecated
 - the `create` command is being deprecated in favor of `image.create`
 - `bootstrap` is being deprecated in favor of `build` (will work through 2.4)
 - `expand` is being deprecated in favor of `image.expand`, and no longer works on images with headers (meaning after they are built).
 - `export` is being deprecated and added to the image command group, `image.export`
 - the `shub://` URI no longer supports an integer to reference a container

## [v2.3.2](https://github.com/singularityware/singularity/tree/v2.3.2) (2017-09-15)
[Full Changelog](https://github.com/singularityware/singularity/compare/2.3.1...2.3.2)

### Implemented enhancements
 - Quick fix to support manifest lists when pulling from Docker Hub

## [v2.3.1](https://github.com/singularityware/singularity/tree/v2.3.1) (2017-06-26)
[Full Changelog](https://github.com/singularityware/singularity/compare/2.3...2.3.1)

### Security Fix
 - A fix was implemented to address an escalation pathway and various identified bugs and potential race conditions.

## [v2.3](https://github.com/singularityware/singularity/tree/v2.3) (2017-05-31)
[Full Changelog](https://github.com/singularityware/singularity/compare/2.2.1...2.3)

### Implemented enhancements
- Lots of backend library changes to accommodate a more flexible API
- Restructured Python backend
- Updated bootstrap backend to make it much more reliable
- Direct support for Singularity-Hub
- Ability to run additional commands without root privileges (e.g. create, import, copy, export, etc..).
- Added ability to pull images from Singularity Hub and Docker
- Containers now have labels, and are inspect'able

## [v2.2.1](https://github.com/singularityware/singularity/tree/v2.2.1) (2017-02-14)
[Full Changelog](https://github.com/singularityware/singularity/compare/2.2...2.2.1)

### Security Fix
 - a security loophole related to mount devices was fixed (thanks @UMU in Sweden)

### Implemented enhancements
 - Fixed some leaky file descriptors
 - Cleaned up `*printf()` usage
 - Catch if user's group is not properly defined

## [v2.2](https://github.com/singularityware/singularity/tree/v2.2) (2016-10-11)
[Full Changelog](https://github.com/singularityware/singularity/compare/2.1.2...2.2)

### Implemented enhancements
 - A complete rework of the back end source code to allow a much larger feature set, sanity, and facilitate contributions
 - The ability to execute completely unprivileged (does not support Singularity images) (thanks to Brian Bockelman)
 - Container execute by URI support (file, http, https, docker, etc..)
 - Integration with the Docker Registry Remote API (thanks to @vsoch), including stateless containers running ad-hoc, bootstrapping, and importing
 - OverlayFS support - Allows for automatic creation of bind points within containers at runtime (thanks to Amanda Duffy and Jarrod Johnson)
 - Additional container formats supported (directories and archives)
 - New bootstrap definition format to handle much more complicated and intuitive recipes
 - All Singularity 2.x containers continue to be supported with this release.


## [v2.1.2](https://github.com/singularityware/singularity/tree/v2.1.2) (2016-08-04)
[Full Changelog](https://github.com/singularityware/singularity/compare/2.1.1...2.1.2)

### Bug Fixes
 - Fix for kernel panic on corrupt images
 - Fixes build warning

## [v2.1.1](https://github.com/singularityware/singularity/tree/v2.1.1) (2016-08-03)
[Full Changelog](https://github.com/singularityware/singularity/compare/2.1...2.1.1)

### Bug Fixes
- Contain option no longer maintains current working directory
- Remove need to obtain a shared lock on the image (was failing on some shared file systems)
- Move creation of a container's /environment to the beginning of the bootstrap (so it can be modified via a bootstrap definition file

## [v2.1](https://github.com/singularityware/singularity/tree/v2.1) (2016-07-28)
[Full Changelog](https://github.com/singularityware/singularity/compare/2.0...2.1)

### Implemented enhancements
- Configuration file for system administrator control over what Singularity features users are allowed to use
- Support for non Gnu LibC based distributions (e.g. Alpine Linux)
- Source file restructuring and refactoring
- Added message(), and enabled very verbose debugging
- Be smarter about when to avoid separation of the PID namespace
- Log container runs to syslog()
- Support custom container environments (via container:/environment)
- Sanitized source files for Flawfinder

### Bug Fixes
- Fix bug with /run and /var directories being read only in some situations
- Fix lots of bootstrap definition issues
- Fixed issue with /dev/pts not being mounted within a container
- Resolved some issues with image file de-looping
- Fixed bugs related to very restrictive umasks set

## [v2.0](https://github.com/singularityware/singularity/tree/v2.0) (2016-06-01)
[Full Changelog](https://github.com/singularityware/singularity/compare/1.x...2.0)

### Implemented enhancements
 - Support for non-root container contexts (user outside container, is same user inside container)
 - Support of “live” container sparse image files
 - Utilizing the operating system’s build and dependency resolution subsystems (e.g. YUM, Apt, etc.)
 - Support for Open MPI 2.1 (pre-release)
 - Updates for usage with non-local file systems
 - Performance optimizations
 - Support for native X11


## [v1.x](https://github.com/singularityware/singularity/tree/v1.x) (2016-04-06)

### Implemented enhancements

 - Ability to create Singularity containers based on a package specfile
 - Specfile templates can be generated automatically (singularity specgen …)
 - Support for various automatic dependency resolution
 - Dynamic libraries
 - Perl scripts and modules
 - Python scripts and modules
 - R scripts and modules
 - Basic X11 support
 - Open MPI (v2.1 - which is not yet released)
 - Direct execution of Singularity containers (e.g. ./container.sapp [opts])
 - Access to files in your home directory and a scratch directory
 - Existing IO (pipes, stdio, stderr, and stdin) all maintained through container
 - Singularity internal container cache management
 - Standard networking access (exactly as it does on the host)
 - Singularity containers run within existing resource contexts (CGroups and ulimits are maintained)
 - Support for scalable execution of MPI parallel jobs
 - Singularity containers are portable between Linux distributions<|MERGE_RESOLUTION|>--- conflicted
+++ resolved
@@ -15,18 +15,14 @@
 
 ## [v3.0](https://github.com/singularityware/singularity/tree/development)
 
-<<<<<<< HEAD
- - Adjustments to SCIF (Scientific Filesystem) integration for broader use
- - Fixed bug that did not export environment variables for apps with "-" in name
-=======
-### Implemented enhancements
->>>>>>> 4a168548
+### Implemented enhancements
  - Feature sif sign #1143
  - Boot/start instance #1032
  - --nv option will use [nvidia-container-cli](https://github.com/NVIDIA/libnvidia-container) if installed
  - [nvliblist.conf](https://github.com/singularityware/singularity/blob/master/etc/nvliblist.conf) now has a section for binaries
  - --nv can be made default with all action commands in singularity.conf
  - --nv can be controlled by env vars `$SINGULARITY_NV` and `$SINGULARITY_NV_OFF`
+ - Adjustments to SCIF (Scientific Filesystem) integration for broader use
 
 ### Security related fixes
  - Add capability support and secure build #934
@@ -36,6 +32,7 @@
 
 ### Bug Fixes
  - Put /usr/local/{bin,sbin} in front of the default PATH
+ - Fixed bug that did not export environment variables for apps with "-" in name
  
 ## [v2.4.2](https://github.com/singularityware/singularity/tree/release-2.4)
 
