--- conflicted
+++ resolved
@@ -1,11 +1,7 @@
-<<<<<<< HEAD
-# Defines a Apptainer container with TensorFlow pre-installed
-=======
 # Copyright (c) 2021 Apptainer a Series of LF Projects LLC
 #   For website terms of use, trademark policy, privacy policy and other
 #   project policies see https://lfprojects.org/policies
-# Defines a Singularity container with TensorFlow pre-installed
->>>>>>> d4744541
+# Defines a Apptainer container with TensorFlow pre-installed
 #
 
 BootStrap: docker
