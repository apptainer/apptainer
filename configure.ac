AC_PREREQ(2.59)
AC_INIT([singularity],[2.2],[gmkurtzer@lbl.gov])


if test -z "$prefix" -o "$prefix" = "NONE" ; then
  prefix=${ac_default_prefix}
fi
AC_SUBST(PREFIX, $prefix)

AC_CANONICAL_TARGET
case $target_cpu in
    x86_64)
        SINGULARITY_ARCH=x86_64
    ;;
    i?86)
        SINGULARITY_ARCH=i386
    ;;
    athlon)
        SINGULARITY_ARCH=i386
    ;;
    *)
        AC_MSG_ERROR([Architecture $target_cpu not supported])
    ;;
esac
AC_SUBST(SINGULARITY_ARCH)

AM_INIT_AUTOMAKE([foreign])
AC_CONFIG_SRCDIR([.])
AC_CONFIG_HEADERS([src/config.h])
AC_CONFIG_MACRO_DIR([.])
AC_PROG_INSTALL
AC_PROG_LIBTOOL
AC_PROG_CC
AM_INIT_AUTOMAKE
AM_PROG_CC_C_O

AC_MSG_CHECKING([for namespace: CLONE_NEWPID])
AC_COMPILE_IFELSE([AC_LANG_PROGRAM([[#define _GNU_SOURCE
                                     #include <sched.h>
                                   ]],
                                   [[unshare(CLONE_NEWPID);]])],
                      [
                          AC_MSG_RESULT([yes])
                          SINGULARITY_DEFINES="$SINGULARITY_DEFINES -DNS_CLONE_NEWPID"
                      ], [
                          AC_MSG_RESULT([no])
                      ]
                  )


AC_MSG_CHECKING([for namespace: CLONE_PID])
AC_COMPILE_IFELSE([AC_LANG_PROGRAM([[#define _GNU_SOURCE
                                     #include <sched.h>
                                   ]],
                                   [[unshare(CLONE_PID);]])],
                      [
                          AC_MSG_RESULT([yes])
                          SINGULARITY_DEFINES="$SINGULARITY_DEFINES -DNS_CLONE_PID"
                      ], [
                          AC_MSG_RESULT([no])
                      ]
                  )


AC_MSG_CHECKING([for namespace: CLONE_FS])
AC_COMPILE_IFELSE([AC_LANG_PROGRAM([[#define _GNU_SOURCE
                                     #include <sched.h>
                                   ]],
                                   [[unshare(CLONE_FS);]])],
                      [
                          AC_MSG_RESULT([yes])
                          SINGULARITY_DEFINES="$SINGULARITY_DEFINES -DNS_CLONE_FS"
                      ], [
                          AC_MSG_RESULT([no])
                      ]
                  )


AC_MSG_CHECKING([for namespace: CLONE_NEWNS])
AC_COMPILE_IFELSE([AC_LANG_PROGRAM([[#define _GNU_SOURCE
                                     #include <sched.h>
                                   ]],
                                   [[unshare(CLONE_NEWNS);]])],
                      [
                          AC_MSG_RESULT([yes])
                          SINGULARITY_DEFINES="$SINGULARITY_DEFINES -DNS_CLONE_NEWNS"
                      ], [
                          AC_MSG_RESULT([no])
                          echo
                          echo "ERROR!!!!!!"
                          echo
                          echo "This host does not support the CLONE_NEWNS (mount) namespace flag! You"
                          echo "really really really don't want to run Singularity containers without a"
                          echo "Separate mount name namespace!"
                          echo
                          exit 255
                      ]
                  )


AC_MSG_CHECKING([for feature: NO_NEW_PRIVS])
AC_COMPILE_IFELSE([AC_LANG_PROGRAM([[
                                     #include <sys/prctl.h>
                                   ]],
                                   [[prctl(PR_SET_NO_NEW_PRIVS, 1, 0, 0, 0);
                                     prctl(PR_GET_NO_NEW_PRIVS, 0, 0, 0, 0);]])],
                      [
                          AC_MSG_RESULT([yes])
                          SINGULARITY_DEFINES="$SINGULARITY_DEFINES -DSINGULARITY_NO_NEW_PRIVS"
                      ], [
                          AC_MSG_RESULT([no])
                      ]
                  )


AC_MSG_CHECKING([for feature: MS_SLAVE])
AC_COMPILE_IFELSE([AC_LANG_PROGRAM([[
                                     #include <sys/mount.h>
                                   ]],
                                   [[#ifndef MS_SLAVE
                                     #error failed
                                     #endif
                                   ]])],
                      [
                          AC_MSG_RESULT([yes])
                          SINGULARITY_DEFINES="$SINGULARITY_DEFINES -DSINGULARITY_MS_SLAVE"
                      ], [
                          AC_MSG_RESULT([no])
                      ]
                  )


<<<<<<< HEAD
AC_ARG_WITH([userns],
            AS_HELP_STRING([--with-userns], [Enable use of user namespaces]),
            [SINGULARITY_DEFINES="$SINGULARITY_DEFINES -DSINGULARITY_USERNS"]
           )
=======
AC_MSG_CHECKING([for overlayfs])
KVERS=`uname -r`
if test -f "/lib/modules/$KVERS/modules.dep"; then
    if grep -q 'overlay.ko' "/lib/modules/$KVERS/modules.dep"; then
        AC_MSG_RESULT([yes])
        SINGULARITY_DEFINES="$SINGULARITY_DEFINES -DSINGULARITY_OVERLAYFS"
    else
        AC_MSG_RESULT([no])
    fi
else
    AC_MSG_RESULT([no])
fi
>>>>>>> 5e01943e

AC_SUBST(SINGULARITY_DEFINES)



AC_CHECK_FUNCS(setns, [
                      ], [
                          NO_SETNS="-DNO_SETNS"
                      ]
                  )


AC_SUBST(NO_SETNS)

#AC_CHECK_DECLS([MS_PRIVATE,MS_REC], [],
#               [AC_MSG_ERROR([Required mount(2) flags not available])],
#               [[#include <sys/mount.h>]])


AC_CONFIG_FILES([
   Makefile
   singularity.spec
   src/Makefile
   etc/Makefile
   bin/Makefile
   bin/singularity
   man/Makefile
   libexec/Makefile
   libexec/mods/Makefile
   libexec/cli/Makefile
])
AC_OUTPUT<|MERGE_RESOLUTION|>--- conflicted
+++ resolved
@@ -130,12 +130,11 @@
                   )
 
 
-<<<<<<< HEAD
 AC_ARG_WITH([userns],
             AS_HELP_STRING([--with-userns], [Enable use of user namespaces]),
             [SINGULARITY_DEFINES="$SINGULARITY_DEFINES -DSINGULARITY_USERNS"]
            )
-=======
+
 AC_MSG_CHECKING([for overlayfs])
 KVERS=`uname -r`
 if test -f "/lib/modules/$KVERS/modules.dep"; then
@@ -148,7 +147,6 @@
 else
     AC_MSG_RESULT([no])
 fi
->>>>>>> 5e01943e
 
 AC_SUBST(SINGULARITY_DEFINES)
 
