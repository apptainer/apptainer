#!/bin/bash
# 
# Copyright (c) 2016-2017, Vanessa Sochat. All rights reserved. 
# 
# Copyright (c) 2016-2017, The Regents of the University of California,
# through Lawrence Berkeley National Laboratory (subject to receipt of any
# required approvals from the U.S. Dept. of Energy).  All rights reserved.
# 
# This software is licensed under a customized 3-clause BSD license.  Please
# consult LICENSE file distributed with the sources of this project regarding
# your rights to use or distribute this software.
# 
# NOTICE.  This Software was developed under funding from the U.S. Department of
# Energy and the U.S. Government consequently retains certain rights. As such,
# the U.S. Government has been granted for itself and others acting on its
# behalf a paid-up, nonexclusive, irrevocable, worldwide license in the Software
# to reproduce, distribute copies to the public, prepare derivative works, and
# perform publicly and display publicly, and to permit other to do so. 
# 
 

## Basic sanity
if [ -z "$SINGULARITY_libexecdir" ]; then
    echo "Could not identify the Singularity libexecdir."
    exit 1
fi

## Load functions
if [ -f "$SINGULARITY_libexecdir/singularity/functions" ]; then
    . "$SINGULARITY_libexecdir/singularity/functions"
else
    echo "Error loading functions: $SINGULARITY_libexecdir/singularity/functions"
    exit 1
fi

while true; do
    case ${1:-} in
        -h|--help|help)
            if [ -e "$SINGULARITY_libexecdir/singularity/cli/$SINGULARITY_COMMAND.help" ]; then
                cat "$SINGULARITY_libexecdir/singularity/cli/$SINGULARITY_COMMAND.help"
            else
                message ERROR "No help exists for this command\n"
                exit 1
            fi
            exit
        ;;
        -*)
            message ERROR "Unknown option: ${1:-}\n"
            exit 1
        ;;
        *)
            break;
        ;;
    esac
done

if [ -z "${1:-}" ]; then
    if [ -e "$SINGULARITY_libexecdir/singularity/cli/$SINGULARITY_COMMAND.help" ]; then
        head -n 1 "$SINGULARITY_libexecdir/singularity/cli/$SINGULARITY_COMMAND.help"
    else
        message ERROR "To see usage summary, try: singularity help $SINGULARITY_COMMAND\n"
    fi
    exit 0
fi


<<<<<<< HEAD
RETVAL=0
SINGULARITY_CONTAINER="${1:-}"
SINGULARITY_LAYERFILE=`mktemp /tmp/.singularity-layerfile.XXXXXX`
if [ -n "${SINGULARITY_CACHEDIR:-}" ]; then
    SINGULARITY_HUB_PULL_FOLDER="$SINGULARITY_CACHEDIR"
else
    SINGULARITY_HUB_PULL_FOLDER="."
fi
shift

export SINGULARITY_CONTAINER SINGULARITY_HUB_PULL_FOLDER SINGULARITY_LAYERFILE

case "$SINGULARITY_CONTAINER" in
    shub://*)
        eval $SINGULARITY_libexecdir/singularity/python/shub/pull.py
        RETVAL=$?
    ;;
    *)
        message ERROR "pull is only supported for shub://\n"
        exit 255
    ;;
esac
=======
SINGULARITY_CONTAINER="${1:-}"
SINGULARITY_WRITABLE=1
SINGULARITY_NOIMAGELOCK=1
export SINGULARITY_CONTAINER SINGULARITY_WRITABLE SINGULARITY_NOIMAGELOCK
shift

# If the user hasn't defined a pull directory, make it PWD
if [ -z "$SINGULARITY_PULLFOLDER" ]; then
    SINGULARITY_PULLFOLDER=$PWD
fi

exec $SINGULARITY_libexecdir/singularity/python/pull.py
>>>>>>> 625394c9

SINGULARITY_IMAGE=`cat $SINGULARITY_LAYERFILE`
rm -f "$SINGULARITY_LAYERFILE"

if [ $RETVAL -eq 0 -a -f "$SINGULARITY_IMAGE" ]; then
    chmod +x "$SINGULARITY_IMAGE"
    echo "Done. Container is at: $SINGULARITY_IMAGE"
else
    message ERROR "pulling container failed!\n"
fi

exit $RETVAL<|MERGE_RESOLUTION|>--- conflicted
+++ resolved
@@ -64,7 +64,6 @@
 fi
 
 
-<<<<<<< HEAD
 RETVAL=0
 SINGULARITY_CONTAINER="${1:-}"
 SINGULARITY_LAYERFILE=`mktemp /tmp/.singularity-layerfile.XXXXXX`
@@ -87,20 +86,6 @@
         exit 255
     ;;
 esac
-=======
-SINGULARITY_CONTAINER="${1:-}"
-SINGULARITY_WRITABLE=1
-SINGULARITY_NOIMAGELOCK=1
-export SINGULARITY_CONTAINER SINGULARITY_WRITABLE SINGULARITY_NOIMAGELOCK
-shift
-
-# If the user hasn't defined a pull directory, make it PWD
-if [ -z "$SINGULARITY_PULLFOLDER" ]; then
-    SINGULARITY_PULLFOLDER=$PWD
-fi
-
-exec $SINGULARITY_libexecdir/singularity/python/pull.py
->>>>>>> 625394c9
 
 SINGULARITY_IMAGE=`cat $SINGULARITY_LAYERFILE`
 rm -f "$SINGULARITY_LAYERFILE"
