#!/bin/bash
# 
# Copyright (c) 2015-2016, Gregory M. Kurtzer. All rights reserved.
# 
# “Singularity” Copyright (c) 2016, The Regents of the University of California,
# through Lawrence Berkeley National Laboratory (subject to receipt of any
# required approvals from the U.S. Dept. of Energy).  All rights reserved.
# 
# This software is licensed under a customized 3-clause BSD license.  Please
# consult LICENSE file distributed with the sources of this project regarding
# your rights to use or distribute this software.
# 
# NOTICE.  This Software was developed under funding from the U.S. Department of
# Energy and the U.S. Government consequently retains certain rights. As such,
# the U.S. Government has been granted for itself and others acting on its
# behalf a paid-up, nonexclusive, irrevocable, worldwide license in the Software
# to reproduce, distribute copies to the public, prepare derivative works, and
# perform publicly and display publicly, and to permit other to do so. 
# 
# 

## Basic sanity
if [ -z "$SINGULARITY_libexecdir" ]; then
    echo "Could not identify the Singularity libexecdir."
    exit 1
fi

## Load functions
if [ -f "$SINGULARITY_libexecdir/singularity/functions" ]; then
    . "$SINGULARITY_libexecdir/singularity/functions"
else
    echo "Error loading functions: $SINGULARITY_libexecdir/singularity/functions"
    exit 1
fi

if [ -z "${SINGULARITY_ROOTFS:-}" ]; then
    message ERROR "Singularity root file system not defined\n"
    exit 1
fi

message 1 "Bootstrap initialization\n"

if [ -z "${LC_ALL:-}" ]; then
    LC_ALL=C
fi
if [ -z "${LANG:-}" ]; then
    LANG=C
fi
if [ -z "${TERM:-}" ]; then
    TERM=xterm
fi
DEBIAN_FRONTEND=noninteractive
export LC_ALL LANG TERM DEBIAN_FRONTEND


if [ -n "${SINGULARITY_BUILDDEF:-}" ]; then
    message 1 "Checking bootstrap definition\n";
    if [ -f "$SINGULARITY_BUILDDEF" ]; then
<<<<<<< HEAD

        ### Obtain the OSBuild from the SPEC
        SINGULARITY_OSBUILD=`singularity_key_get "OSBuild" "$SINGULARITY_BUILDDEF"`
        if [ -z "$SINGULARITY_OSBUILD" ]; then
            SINGULARITY_OSBUILD=`singularity_key_get "OSType" "$SINGULARITY_BUILDDEF"`
            if [ -n "$SINGULARITY_OSBUILD" ]; then
                message WARNING "The key 'OSType' has been updated to 'OSBuild'\n"
            else
                message 1 "No OSBuild given, assuming overlay\n"
            fi
=======
        ### Obtain the BootStrap build type from the SPEC
        if SINGULARITY_OSBUILD=`singularity_key_get "BootStrap" "$SINGULARITY_BUILDDEF"`; then
            true
        elif SINGULARITY_OSBUILD=`singularity_key_get "OSBuild" "$SINGULARITY_BUILDDEF"`; then
            message WARNING "the key 'OSBuild' has been superseded by 'BootStrap'\n"
        elif SINGULARITY_OSBUILD=`singularity_key_get "OSType" "$SINGULARITY_BUILDDEF"`; then
            message WARNING "the key 'OSType' has been superseded by 'BootStrap'\n"
>>>>>>> 60ae951a
        else
            message 1 "No 'BootStrap' build module given, assuming overlay\n"
        fi

        ### Obtain the From from the spec (needed for docker bootstrap)
        SINGULARITY_DOCKER_IMAGE=`singularity_key_get "From" "$SINGULARITY_BUILDDEF"`
        if [ -z "$SINGULARITY_DOCKER_IMAGE" ]; then
            message 1 "From: $SINGULARITY_DOCKER_IMAGE\n"
        fi

        export SINGULARITY_BUILDDEF SINGULARITY_OSBUILD SINGULARITY_DOCKER_IMAGE
    else
        message ERROR "Build Definition file not found: $SINGULARITY_BUILDDEF\n"
        exit 1
    fi
else
    message 1 "No bootstrap definition passed, updating container\n"
fi


if [ -f "$SINGULARITY_libexecdir/singularity/bootstrap/modules-v2/prebootstrap.sh" ]; then
    message 1 "Executing Prebootstrap module\n"
    if ! eval "$SINGULARITY_libexecdir/singularity/bootstrap/modules-v2/prebootstrap.sh" "$@"; then
        exit 255
    fi
else
    message ERROR "Could not locate Prebootstrap module\n"
    exit 255
fi


if [ -f "$SINGULARITY_libexecdir/singularity/bootstrap/modules-v2/setup.sh" ]; then
    message 1 "Executing Setup module\n"
    if ! eval "$SINGULARITY_libexecdir/singularity/bootstrap/modules-v2/setup.sh" "$@"; then
        exit 255
    fi
else
    message ERROR "Could not locate Setup Bootstrap module"
    exit 255
fi


if [ -n "${SINGULARITY_OSBUILD:-}" ]; then
    if [ -f "$SINGULARITY_libexecdir/singularity/bootstrap/modules-v2/build-$SINGULARITY_OSBUILD.sh" ]; then
        if [ -x "$SINGULARITY_ROOTFS/bin/sh" -a -z "${SINGULARITY_REBOOTSTRAP:-}" ]; then
            message 1 "Not bootstrapping core container\n"
        else
            message 1 "Executing OSBuild '$SINGULARITY_OSBUILD' module\n"
            if ! eval "$SINGULARITY_libexecdir/singularity/bootstrap/modules-v2/build-$SINGULARITY_OSBUILD.sh" "$@"; then
                exit 255
            fi
        fi
    else
        message ERROR "Unrecognized OSBuild type: $SINGULARITY_OSBUILD\n"
        exit 255
    fi
fi


if [ -f "$SINGULARITY_libexecdir/singularity/bootstrap/modules-v2/postbootstrap.sh" ]; then
    message 1 "Executing Postbootstrap module\n"
    if ! eval "$SINGULARITY_libexecdir/singularity/bootstrap/modules-v2/postbootstrap.sh" "$@"; then
        exit 255
    fi
else
    message ERROR "Could not locate Postbootstrap module"
    exit 255
fi

message 1 "Done.\n"
exit 0<|MERGE_RESOLUTION|>--- conflicted
+++ resolved
@@ -56,18 +56,7 @@
 if [ -n "${SINGULARITY_BUILDDEF:-}" ]; then
     message 1 "Checking bootstrap definition\n";
     if [ -f "$SINGULARITY_BUILDDEF" ]; then
-<<<<<<< HEAD
 
-        ### Obtain the OSBuild from the SPEC
-        SINGULARITY_OSBUILD=`singularity_key_get "OSBuild" "$SINGULARITY_BUILDDEF"`
-        if [ -z "$SINGULARITY_OSBUILD" ]; then
-            SINGULARITY_OSBUILD=`singularity_key_get "OSType" "$SINGULARITY_BUILDDEF"`
-            if [ -n "$SINGULARITY_OSBUILD" ]; then
-                message WARNING "The key 'OSType' has been updated to 'OSBuild'\n"
-            else
-                message 1 "No OSBuild given, assuming overlay\n"
-            fi
-=======
         ### Obtain the BootStrap build type from the SPEC
         if SINGULARITY_OSBUILD=`singularity_key_get "BootStrap" "$SINGULARITY_BUILDDEF"`; then
             true
@@ -75,7 +64,6 @@
             message WARNING "the key 'OSBuild' has been superseded by 'BootStrap'\n"
         elif SINGULARITY_OSBUILD=`singularity_key_get "OSType" "$SINGULARITY_BUILDDEF"`; then
             message WARNING "the key 'OSType' has been superseded by 'BootStrap'\n"
->>>>>>> 60ae951a
         else
             message 1 "No 'BootStrap' build module given, assuming overlay\n"
         fi
