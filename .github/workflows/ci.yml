name: ci
on:
  pull_request:
  push:
    branches:
      - master
    tags:
      - 'v*.*.*'

jobs:
  check_go_mod:
    name: check_go_mod
    runs-on: ubuntu-20.04
    container: golang:1.16
    steps:
      - uses: actions/checkout@v2

      - name: Check go.mod
        run: ./scripts/check-go.mod

<<<<<<< HEAD
  lint_markdown:
    name: lint_markdown
    runs-on: ubuntu-20.04
    container: node:16-slim
    steps:
      - uses: actions/checkout@v2

      - name: Install markdownlint
        run: npm install -g markdownlint-cli

      - name: Check for Lint
        run: markdownlint .
=======
  check_source:
    name: check_source
    runs-on: ubuntu-20.04
    container: golangci/golangci-lint:v1.41
    steps:
      - uses: actions/checkout@v2

      - name: Check singularity source
        run: |
          ./mconfig -v -p /usr/local
          make -C ./builddir check
>>>>>>> 49bf07bc

  debian:
    name: debian
    runs-on: ubuntu-20.04
    container: golang:1.16-buster
    steps:
      - name: Fetch deps
        run: |
          apt-get -q update && apt-get -q install -y build-essential libssl-dev uuid-dev squashfs-tools cryptsetup-bin

      - uses: actions/checkout@v2

      - name: Build Singularity
        run: |
          ./mconfig -v -p /usr/local
          make -C ./builddir all

  alpine:
    name: alpine
    runs-on: ubuntu-20.04
    container: golang:1.16-alpine
    steps:
      - name: Fetch deps
        run: apk add -q --no-cache git alpine-sdk automake libtool linux-headers libarchive-dev util-linux-dev libuuid openssl-dev gawk sed cryptsetup

      - uses: actions/checkout@v2

      - name: Build Singularity
        run: |
          ./mconfig -v -p /usr/local
          make -C ./builddir all

  oldgo:
    name: oldgo
    runs-on: ubuntu-20.04
    # match the minimum version required by mconfig
    container: golang:1.13-alpine
    steps:
      - name: Fetch deps
        run: apk add -q --no-cache git alpine-sdk automake libtool linux-headers libarchive-dev util-linux-dev libuuid openssl-dev gawk sed cryptsetup

      - uses: actions/checkout@v2

      - name: Build Singularity
        run: |
          ./mconfig -v -p /usr/local
          make -C ./builddir all

  rpmbuild-centos7:
    runs-on: ubuntu-20.04
    name: rpmbuild-centos7
    steps:
      - uses: actions/checkout@v2

      - name: Build and test rpm under docker
        env:
          OS_TYPE: centos
          OS_VERSION: 7
        run: ./scripts/ci-docker-run

  rpmbuild-centos8:
    runs-on: ubuntu-20.04
    name: rpmbuild-centos8
    steps:
      - uses: actions/checkout@v2

      - name: Build and test rpm under docker
        env:
          OS_TYPE: centos
          OS_VERSION: 8
        run: ./scripts/ci-docker-run

  short_unit_tests:
    name: short_unit_tests
    runs-on: ubuntu-20.04
    steps:
      - uses: actions/checkout@v2

      - name: Setup Go
        uses: actions/setup-go@v2
        with:
          go-version: 1.16.7

      - name: Fetch deps
        run: sudo apt-get install -y build-essential squashfs-tools libseccomp-dev cryptsetup

      - name: Build and install Singularity
        run: |
          ./mconfig -v -p /usr/local
          make -C ./builddir all && sudo make -C ./builddir install

      - name: Run unit tests
        run: make -C ./builddir short-unit-test

  integration_tests:
    name: integration_tests
    runs-on: ubuntu-20.04
    steps:
      - uses: actions/checkout@v2

      - name: Setup Go
        uses: actions/setup-go@v2
        with:
          go-version: 1.16.7

      - name: Fetch deps
        run: sudo apt-get install -y build-essential squashfs-tools libseccomp-dev cryptsetup

      - name: Build and install Singularity
        run: |
          ./mconfig -v -p /usr/local
          make -C ./builddir all && sudo make -C ./builddir install

      - name: Run integration tests
        run: make -C ./builddir integration-test

  e2e_tests:
    name: e2e_tests
    runs-on: ubuntu-20.04
    steps:
      - uses: actions/checkout@v2

      - name: Get git tags
        run: git fetch --prune --unshallow --tags --force

      - name: Check changes
        env:
          PROJECT_REPOSITORY: ${{ github.repository }}
          PROJECT_PR_NUMBER: ${{ github.event.pull_request.number }}
        run: |
          rc=0
          ./scripts/should-e2e-run "${PROJECT_REPOSITORY}" "${GITHUB_REF##*/}" "${PROJECT_PR_NUMBER}" || rc=$?
          case $rc in
            0)
              echo "Verifying critical changes"
              echo "run_tests=true" >> $GITHUB_ENV ;;
            1)
              echo "No critical changes, skipping tests" ;;
            *)
              echo "E: ./scripts/should-e2e-run returned with exit code $rc. Abort."
              exit $rc ;;
          esac

      - name: Setup Go
        if: env.run_tests
        uses: actions/setup-go@v2
        with:
          go-version: 1.16.7

      - name: Fetch deps
        if: env.run_tests
        run: sudo apt-get install -y build-essential squashfs-tools libseccomp-dev cryptsetup

      - name: Build and install Singularity
        if: env.run_tests
        run: |
          ./mconfig -v -p /usr/local
          make -C ./builddir all && sudo make -C ./builddir install

      - name: Run E2E tests
        if: env.run_tests
        env:
          E2E_PARALLEL: 8
        run: make -C ./builddir e2e-test

      - name: Upload artifacts
        if: env.run_tests
        uses: actions/upload-artifact@v2
        with:
          name: e2e-artifact
          path: builddir/e2e-cmd-report.txt
          retention-days: 7

  check_pkg_no_buildcfg:
    name: check_pkg_no_buildcfg
    runs-on: ubuntu-20.04
    steps:
      - uses: actions/checkout@v2

      - name: Setup Go
        uses: actions/setup-go@v2
        with:
          go-version: 1.16.7

      - name: Check pkg/... doesn't depend on buildcfg
        run: |
          if go list -f '{{.Deps}}' ./pkg/... | grep -q buildcfg
          then
            echo "Prohibited buildcfg dependency found in pkg/:"
            echo
            go list -f '{{.ImportPath}} - {{.Deps}}' ./pkg/... | grep buildcfg
            exit 1
          fi<|MERGE_RESOLUTION|>--- conflicted
+++ resolved
@@ -18,7 +18,6 @@
       - name: Check go.mod
         run: ./scripts/check-go.mod
 
-<<<<<<< HEAD
   lint_markdown:
     name: lint_markdown
     runs-on: ubuntu-20.04
@@ -31,7 +30,7 @@
 
       - name: Check for Lint
         run: markdownlint .
-=======
+
   check_source:
     name: check_source
     runs-on: ubuntu-20.04
@@ -43,7 +42,6 @@
         run: |
           ./mconfig -v -p /usr/local
           make -C ./builddir check
->>>>>>> 49bf07bc
 
   debian:
     name: debian
